--- conflicted
+++ resolved
@@ -45,7 +45,7 @@
       - make e2e
     when:
       event: [pull_request]
-  
+
   wallet-app:
     group: testing
     image: node:9
@@ -143,47 +143,50 @@
       branch: [dev, master]
       event: [push, tag]
 
-<<<<<<< HEAD
+  docker_netstats:
+    group: docker-deployment
+    image: kowalatech/drone-docker
+    pull: true
+    repo: kowalatech/netstats
+    dockerfile: netstats/Dockerfile
+    secrets: [ docker_username, docker_password ]
+    privileged: true
+    auto_tag: true
+    when:
+      branch: [dev, master]
+      event: [push, tag]
+
+  docker_explorer_web:
+    group: docker-deployment
+    image: kowalatech/drone-docker
+    pull: true
+    repo: kowalatech/kexplorer
+    dockerfile: explorer/web.Dockerfile
+    secrets: [ docker_username, docker_password ]
+    privileged: true
+    auto_tag: true
+    when:
+      branch: [dev, master]
+      event: [push, tag]
+
+  docker_explorer_sync:
+    group: docker-deployment
+    image: kowalatech/drone-docker
+    pull: true
+    repo: kowalatech/kexplorersync
+    dockerfile: explorer/sync.Dockerfile
+    secrets: [ docker_username, docker_password ]
+    privileged: true
+    auto_tag: true
+    when:
+      branch: [dev, master]
+      event: [push, tag]
   docker_notifications_tx_publisher:
     group: docker-deployment
     image: kowalatech/drone-docker
     pull: true
     repo: kowalatech/transactions_publisher
     dockerfile: notifications/transactions_publisher.Dockerfile
-=======
-  docker_netstats:
-    group: docker-deployment
-    image: kowalatech/drone-docker
-    pull: true
-    repo: kowalatech/netstats
-    dockerfile: netstats/Dockerfile
-    secrets: [ docker_username, docker_password ]
-    privileged: true
-    auto_tag: true
-    when:
-      branch: [dev, master]
-      event: [push, tag]
-
-  docker_explorer_web:
-    group: docker-deployment
-    image: kowalatech/drone-docker
-    pull: true
-    repo: kowalatech/kexplorer
-    dockerfile: explorer/web.Dockerfile
-    secrets: [ docker_username, docker_password ]
-    privileged: true
-    auto_tag: true
-    when:
-      branch: [dev, master]
-      event: [push, tag]
-
-  docker_explorer_sync:
-    group: docker-deployment
-    image: kowalatech/drone-docker
-    pull: true
-    repo: kowalatech/kexplorersync
-    dockerfile: explorer/sync.Dockerfile
->>>>>>> 08295764
     secrets: [ docker_username, docker_password ]
     privileged: true
     auto_tag: true
@@ -209,7 +212,7 @@
     when:
       branch: [dev]
       event: [push]
-    
+
   build_docs:
     group: build-artifacts
     image: kowalatech/mkdocs
