{
	"comment": "",
	"ignore": "test",
	"package": [
		{
			"checksumSHA1": "b5bkSc2hlmUV7PlLY6JlLwiJpiE=",
			"path": "bazil.org/fuse",
			"revision": "371fbbdaa8987b715bdd21d6adc4c9b20155f748",
			"revisionTime": "2016-08-11T21:22:31Z"
		},
		{
			"checksumSHA1": "389JFJTJADMtZkTIfdSnsmHVOUs=",
			"path": "bazil.org/fuse/fs",
			"revision": "371fbbdaa8987b715bdd21d6adc4c9b20155f748",
			"revisionTime": "2016-08-11T21:22:31Z"
		},
		{
			"checksumSHA1": "NPgkh9UWMsaTtsAAs3kPrclHT9Y=",
			"path": "bazil.org/fuse/fuseutil",
			"revision": "371fbbdaa8987b715bdd21d6adc4c9b20155f748",
			"revisionTime": "2016-08-11T21:22:31Z"
		},
		{
			"checksumSHA1": "24EW3PGLGVSy/5joAOZdHzN/S2E=",
			"path": "github.com/Azure/azure-storage-go",
			"revision": "12ccaadb081cdd217702067d28da9a7ff4305239",
			"revisionTime": "2017-03-02T22:15:08Z"
		},
		{
			"checksumSHA1": "+sxS3YEvxf1VxlRskIdXFRWq9rY=",
			"path": "github.com/Azure/go-autorest/autorest",
			"revision": "ec5f4903f77ed9927ac95b19ab8e44ada64c1356",
			"revisionTime": "2017-02-15T19:58:14Z"
		},
		{
			"checksumSHA1": "ghrnc4vZv6q8zzeakZnrS8CGFhE=",
			"path": "github.com/Azure/go-autorest/autorest/azure",
			"revision": "ec5f4903f77ed9927ac95b19ab8e44ada64c1356",
			"revisionTime": "2017-02-15T19:58:14Z"
		},
		{
			"checksumSHA1": "q9Qz8PAxK5FTOZwgYKe5Lj38u4c=",
			"path": "github.com/Azure/go-autorest/autorest/date",
			"revision": "ec5f4903f77ed9927ac95b19ab8e44ada64c1356",
			"revisionTime": "2017-02-15T19:58:14Z"
		},
		{
			"checksumSHA1": "DL/N2JWoZS5kURF+B5CbszQ1gZ8=",
			"path": "github.com/DATA-DOG/godog",
			"revision": "df93abf0b6d0370e7c6f79a28ba11500c0fc2ece",
			"revisionTime": "2018-03-13T09:03:16Z"
		},
		{
			"checksumSHA1": "wbBy+PwuadGhTgX7IP05lwIR+Qs=",
			"path": "github.com/DATA-DOG/godog/colors",
			"revision": "df93abf0b6d0370e7c6f79a28ba11500c0fc2ece",
			"revisionTime": "2018-03-13T09:03:16Z"
		},
		{
			"checksumSHA1": "LCu7pjQ5nMZ505XwUU7tQQ1hBuM=",
			"path": "github.com/DATA-DOG/godog/gherkin",
			"revision": "df93abf0b6d0370e7c6f79a28ba11500c0fc2ece",
			"revisionTime": "2018-03-13T09:03:16Z"
		},
		{
			"checksumSHA1": "USkefO0g1U9mr+8hagv3fpSkrxg=",
			"path": "github.com/aristanetworks/goarista/monotime",
			"revision": "ea17b1a17847fb6e4c0a91de0b674704693469b0",
			"revisionTime": "2017-02-10T01:56:32Z"
		},
		{
			"checksumSHA1": "l8CHAH/SE2Qi80XWvU4dwlFbJ64=",
			"path": "github.com/beeker1121/goque",
			"revision": "4044bc29b28064db4f08e947c4972d5ca3e0f3c8",
			"revisionTime": "2017-03-21T14:18:13Z"
		},
		{
			"checksumSHA1": "spyv5/YFBjYyZLZa1U2LBfDR8PM=",
			"path": "github.com/beorn7/perks/quantile",
			"revision": "4c0e84591b9aa9e6dcfdf3e020114cd81f89d5f9",
			"revisionTime": "2016-08-04T10:47:26Z"
		},
		{
			"checksumSHA1": "fIpm6Vr5a8kgr22gWkQx7vKUTyU=",
			"path": "github.com/btcsuite/btcd/btcec",
			"revision": "d06c0bb181529331be8f8d9350288c420d9e60e4",
			"revisionTime": "2017-02-01T21:25:25Z"
		},
		{
			"checksumSHA1": "cDMtzKmdTx4CcIpP4broa+16X9g=",
			"path": "github.com/cespare/cp",
			"revision": "165db2f241fd235aec29ba6d9b1ccd5f1c14637c",
			"revisionTime": "2015-01-22T07:26:53Z"
		},
		{
			"checksumSHA1": "dvabztWVQX8f6oMLRyv4dLH+TGY=",
			"path": "github.com/davecgh/go-spew/spew",
			"revision": "346938d642f2ec3594ed81d874461961cd0faa76",
			"revisionTime": "2016-10-29T20:57:26Z"
		},
		{
			"checksumSHA1": "+9c0WKRHkJjE4GhPwk+f6t1vfGs=",
			"path": "github.com/deathowl/go-metrics-prometheus",
			"revision": "091131e49c335a452af504b8104ac262da41a6e9",
			"revisionTime": "2017-07-31T14:15:57Z"
		},
		{
			"checksumSHA1": "2Fy1Y6Z3lRRX1891WF/+HT4XS2I=",
			"path": "github.com/dgrijalva/jwt-go",
			"revision": "2268707a8f0843315e2004ee4f1d021dc08baedf",
			"revisionTime": "2017-02-01T22:58:49Z"
		},
		{
			"checksumSHA1": "lutCa+IVM60R1OYBm9RtDAW50Ys=",
			"path": "github.com/docker/docker/pkg/reexec",
			"revision": "83ee902ecc3790c33c1e2d87334074436056bb49",
			"revisionTime": "2017-04-22T21:51:12Z"
		},
		{
<<<<<<< HEAD
			"checksumSHA1": "5Z0J6IIV39bPOf0NOVHLolGwcfo=",
			"path": "github.com/docker/spdystream",
			"revision": "bc6354cbbc295e925e4c611ffe90c1f287ee54db",
			"revisionTime": "2017-09-12T18:36:27Z"
		},
		{
			"checksumSHA1": "Gaf5SDyC0xV32LdjPCyUGvH5BhI=",
			"path": "github.com/docker/spdystream/spdy",
			"revision": "bc6354cbbc295e925e4c611ffe90c1f287ee54db",
			"revisionTime": "2017-09-12T18:36:27Z"
=======
			"path": "github.com/dougEfresh/logzio",
			"revision": ""
>>>>>>> cbd77c8d
		},
		{
			"checksumSHA1": "zYnPsNAVm1/ViwCkN++dX2JQhBo=",
			"path": "github.com/edsrzf/mmap-go",
			"revision": "935e0e8a636ca4ba70b713f3e38a19e1b77739e8",
			"revisionTime": "2016-05-12T03:30:02Z"
		},
		{
			"checksumSHA1": "7oFpbmDfGobwKsFLIf6wMUvVoKw=",
			"path": "github.com/fatih/color",
			"revision": "5ec5d9d3c2cf82e9688b34e9bc27a94d616a7193",
			"revisionTime": "2017-02-09T08:00:14Z"
		},
		{
			"checksumSHA1": "ImX1uv6O09ggFeBPUJJ2nu7MPSA=",
			"path": "github.com/ghodss/yaml",
			"revision": "0ca9ea5df5451ffdf184b4428c902747c2c11cd7",
			"revisionTime": "2017-03-27T23:54:44Z"
		},
		{
			"checksumSHA1": "0orwvPL96wFckVJyPl39fz2QsgA=",
			"path": "github.com/gizak/termui",
			"revision": "991cd3d3809135dc24daf6188dc6edcaf3d7d2d9",
			"revisionTime": "2017-01-17T22:23:42Z"
		},
		{
			"checksumSHA1": "KZ3QD2QgUS4RcoKiA3mn5pSlJxQ=",
			"path": "github.com/go-stack/stack",
			"revision": "54be5f394ed2c3e19dac9134a40a95ba5a017f7b",
			"revisionTime": "2017-07-10T16:04:46Z"
		},
		{
			"checksumSHA1": "mBilwl7QZtl//Lzq/XwAIuISIlc=",
			"path": "github.com/gobuffalo/packr",
			"revision": "09d0f14000ca4066aa9d9ecf2fe2b85c2df5a1cf",
			"revisionTime": "2018-03-14T19:29:06Z"
		},
		{
			"checksumSHA1": "nTHr8B2CPLP8kcJRtBEXluFvzUY=",
			"path": "github.com/gogo/protobuf/proto",
			"revision": "49944b4a4b085da44c43d4b233ea40787396371f",
			"revisionTime": "2018-03-20T10:55:59Z"
		},
		{
			"checksumSHA1": "HPVQZu059/Rfw2bAWM538bVTcUc=",
			"path": "github.com/gogo/protobuf/sortkeys",
			"revision": "49944b4a4b085da44c43d4b233ea40787396371f",
			"revisionTime": "2018-03-20T10:55:59Z"
		},
		{
			"checksumSHA1": "HmbftipkadrLlCfzzVQ+iFHbl6g=",
			"path": "github.com/golang/glog",
			"revision": "23def4e6c14b4da8ac2ed8007337bc5eb5007998",
			"revisionTime": "2016-01-25T20:49:56Z"
		},
		{
			"checksumSHA1": "CkKjyrCOethydl6d20AkBORNUFo=",
			"path": "github.com/golang/protobuf",
			"revision": "925541529c1fa6821df4e44ce2723319eb2be768",
			"revisionTime": "2018-01-25T21:43:03Z"
		},
		{
			"checksumSHA1": "p/8vSviYF91gFflhrt5vkyksroo=",
			"path": "github.com/golang/snappy",
			"revision": "553a641470496b2327abcac10b36396bd98e45c9",
			"revisionTime": "2017-02-15T23:32:05Z"
		},
		{
			"checksumSHA1": "PKVjAJ/e0p/jWtGpZycgoZBLdb4=",
			"path": "github.com/google/btree",
			"revision": "e89373fe6b4a7413d7acd6da1725b83ef713e6e4",
			"revisionTime": "2018-01-24T18:54:31Z"
		},
		{
			"checksumSHA1": "PFtXkXPO7pwRtykVUUXtc07wc7U=",
			"path": "github.com/google/gofuzz",
			"revision": "24818f796faf91cd76ec7bddd72458fbced7a6c1",
			"revisionTime": "2017-06-12T17:47:53Z"
		},
		{
			"checksumSHA1": "i6R3Q69CCaGbRnEGOnVkE/rrZ4E=",
			"path": "github.com/googleapis/gnostic/OpenAPIv2",
			"revision": "6d7ae43a9ae94f90ed9912252530d97039049c66",
			"revisionTime": "2018-03-17T20:51:09Z"
		},
		{
			"checksumSHA1": "IW1cHbutRLvkUTJ1QkqSjsu65bY=",
			"path": "github.com/googleapis/gnostic/compiler",
			"revision": "6d7ae43a9ae94f90ed9912252530d97039049c66",
			"revisionTime": "2018-03-17T20:51:09Z"
		},
		{
			"checksumSHA1": "c2QLSomDNNOk7t6Psq4cDLUDX98=",
			"path": "github.com/googleapis/gnostic/extensions",
			"revision": "6d7ae43a9ae94f90ed9912252530d97039049c66",
			"revisionTime": "2018-03-17T20:51:09Z"
		},
		{
			"checksumSHA1": "T1uAtgdoQP82t1GaT1eZjhYmFmM=",
			"path": "github.com/gregjones/httpcache",
			"revision": "9cad4c3443a7200dd6400aef47183728de563a38",
			"revisionTime": "2018-03-05T23:10:24Z"
		},
		{
			"checksumSHA1": "A+TX1jxqy7iWvcb9ZldoG1b5SsY=",
			"path": "github.com/gregjones/httpcache/diskcache",
			"revision": "9cad4c3443a7200dd6400aef47183728de563a38",
			"revisionTime": "2018-03-05T23:10:24Z"
		},
		{
			"checksumSHA1": "d9PxF1XQGLMJZRct2R8qVM/eYlE=",
			"path": "github.com/hashicorp/golang-lru",
			"revision": "0a025b7e63adc15a622f29b0b2c4c3848243bbf6",
			"revisionTime": "2016-08-13T22:13:03Z"
		},
		{
			"checksumSHA1": "9hffs0bAIU6CquiRhKQdzjHnKt0=",
			"path": "github.com/hashicorp/golang-lru/simplelru",
			"revision": "0a025b7e63adc15a622f29b0b2c4c3848243bbf6",
			"revisionTime": "2016-08-13T22:13:03Z"
		},
		{
			"checksumSHA1": "K6exl2ouL7d8cR2i378EzZOdRVI=",
			"path": "github.com/howeyc/gopass",
			"revision": "bf9dde6d0d2c004a008c27aaee91170c786f6db8",
			"revisionTime": "2017-01-09T16:22:49Z"
		},
		{
			"checksumSHA1": "f55gR+6YClh0i/FOhdy66SOUiwY=",
			"path": "github.com/huin/goupnp",
			"revision": "679507af18f3c7ba2bcc7905392ce23e148661c3",
			"revisionTime": "2016-12-24T10:41:01Z"
		},
		{
			"checksumSHA1": "U3NsxkodNX/tmOqkVDnGFRZ6dI4=",
			"path": "github.com/huin/goupnp/dcps/internetgateway1",
			"revision": "679507af18f3c7ba2bcc7905392ce23e148661c3",
			"revisionTime": "2016-12-24T10:41:01Z"
		},
		{
			"checksumSHA1": "znTn+P/iEwi6Ax7r3N0GikeYMlk=",
			"path": "github.com/huin/goupnp/dcps/internetgateway2",
			"revision": "679507af18f3c7ba2bcc7905392ce23e148661c3",
			"revisionTime": "2016-12-24T10:41:01Z"
		},
		{
			"checksumSHA1": "RLygtUlTOCtrI3KMswYLJnte1OU=",
			"path": "github.com/huin/goupnp/httpu",
			"revision": "679507af18f3c7ba2bcc7905392ce23e148661c3",
			"revisionTime": "2016-12-24T10:41:01Z"
		},
		{
			"checksumSHA1": "+S2t2qKK+wcpM+07eW7dCK/6oFU=",
			"path": "github.com/huin/goupnp/scpd",
			"revision": "679507af18f3c7ba2bcc7905392ce23e148661c3",
			"revisionTime": "2016-12-24T10:41:01Z"
		},
		{
			"checksumSHA1": "80ieA8iPFaFeQFw++EiYn4jhcGs=",
			"path": "github.com/huin/goupnp/soap",
			"revision": "679507af18f3c7ba2bcc7905392ce23e148661c3",
			"revisionTime": "2016-12-24T10:41:01Z"
		},
		{
			"checksumSHA1": "iqPUC/MoFGaRQnAudYGAW9BvF2o=",
			"path": "github.com/huin/goupnp/ssdp",
			"revision": "679507af18f3c7ba2bcc7905392ce23e148661c3",
			"revisionTime": "2016-12-24T10:41:01Z"
		},
		{
			"checksumSHA1": "/MbkohdDPqGPeAkHq6ZkInB/WD0=",
			"path": "github.com/imdario/mergo",
			"revision": "0d4b488675fdec1dde48751b05ab530cf0b630e1",
			"revisionTime": "2018-01-26T22:59:47Z"
		},
		{
			"checksumSHA1": "vTGKMIfiMwz43y5bsgx9PrL+AVw=",
			"path": "github.com/jackpal/go-nat-pmp",
			"revision": "1fa385a6f45828c83361136b45b1a21a12139493",
			"revisionTime": "2016-06-03T03:41:37Z"
		},
		{
			"checksumSHA1": "ntmhBGo0GaFPVNRW43pYT6B69Ho=",
			"path": "github.com/json-iterator/go",
			"revision": "06e0f9391e611960a8a414daf874af5f64c4d5e3",
			"revisionTime": "2018-03-20T13:43:30Z"
		},
		{
			"checksumSHA1": "dqtKfXGotqkiYaS328PpWeusig8=",
			"path": "github.com/juju/ratelimit",
			"revision": "59fac5042749a5afb9af70e813da1dd5474f0167",
			"revisionTime": "2017-10-26T09:04:26Z"
		},
		{
			"checksumSHA1": "gKyBj05YkfuLFruAyPZ4KV9nFp8=",
			"path": "github.com/julienschmidt/httprouter",
			"revision": "975b5c4c7c21c0e3d2764200bf2aa8e34657ae6e",
			"revisionTime": "2017-04-30T22:20:11Z"
		},
		{
			"checksumSHA1": "UpjhOUZ1+0zNt+iIvdtECSHXmTs=",
			"path": "github.com/karalabe/hid",
			"revision": "f00545f9f3748e591590be3732d913c77525b10f",
			"revisionTime": "2017-08-21T10:38:37Z",
			"tree": true
		},
		{
			"checksumSHA1": "6PTJas3ikoC/84HzyyCihr5AirE=",
			"path": "github.com/kowala-tech/go-metrics-prometheus",
			"revision": "28a76e7211bcfe41f875413b8466832c077393a3",
			"revisionTime": "2018-02-01T09:30:40Z"
		},
		{
			"checksumSHA1": "7hln62oZPZmyqEmgXaybf9WxQ7A=",
			"path": "github.com/maruel/panicparse/stack",
			"revision": "ad661195ed0e88491e0f14be6613304e3b1141d6",
			"revisionTime": "2016-07-20T14:16:34Z"
		},
		{
			"checksumSHA1": "I4njd26dG5hxFT2nawuByM4pxzY=",
			"path": "github.com/mattn/go-colorable",
			"revision": "5411d3eea5978e6cdc258b30de592b60df6aba96",
			"revisionTime": "2017-02-10T17:28:01Z"
		},
		{
			"checksumSHA1": "EkT5JmFvz3zOPWappEFyYWUaeY0=",
			"path": "github.com/mattn/go-isatty",
			"revision": "281032e84ae07510239465db46bf442aa44b953a",
			"revisionTime": "2017-02-09T17:56:15Z"
		},
		{
			"checksumSHA1": "MNkKJyk2TazKMJYbal5wFHybpyA=",
			"path": "github.com/mattn/go-runewidth",
			"revision": "14207d285c6c197daabb5c9793d63e7af9ab2d50",
			"revisionTime": "2017-02-01T02:35:40Z"
		},
		{
			"checksumSHA1": "bKMZjd2wPw13VwoE7mBeSv5djFA=",
			"path": "github.com/matttproud/golang_protobuf_extensions/pbutil",
			"revision": "c12348ce28de40eed0136aa2b644d0ee0650e56c",
			"revisionTime": "2016-04-24T11:30:07Z"
		},
		{
			"checksumSHA1": "L3leymg2RT8hFl5uL+5KP/LpBkg=",
			"path": "github.com/mitchellh/go-wordwrap",
			"revision": "ad45545899c7b13c020ea92b2072220eefad42b8",
			"revisionTime": "2015-03-14T17:03:34Z"
		},
		{
			"checksumSHA1": "ZTcgWKWHsrX0RXYVXn5Xeb8Q0go=",
			"path": "github.com/modern-go/concurrent",
			"revision": "bacd9c7ef1dd9b15be4a9909b8ac7a4e313eec94",
			"revisionTime": "2018-03-06T01:26:44Z"
		},
		{
			"checksumSHA1": "TyxdmX5pTsJDUZ1406j+GLuzk5E=",
			"path": "github.com/modern-go/reflect2",
			"revision": "05fbef0ca5da472bbf96c9322b84a53edc03c9fd",
			"revisionTime": "2018-03-20T13:32:07Z"
		},
		{
			"checksumSHA1": "2gmvVTDCks8cPhpmyDlvm0sbrXE=",
			"path": "github.com/naoina/toml",
			"revision": "ac014c6b6502388d89a85552b7208b8da7cfe104",
			"revisionTime": "2017-04-10T21:57:17Z"
		},
		{
			"checksumSHA1": "xZBlSMT5o/A+EDOro6KbfHZwSNc=",
			"path": "github.com/naoina/toml/ast",
			"revision": "eb52202f758b98ac5b1a8eb26f36455205d688f0",
			"revisionTime": "2017-04-03T15:03:10Z"
		},
		{
			"checksumSHA1": "R1h9XHH3dTmLq7yKL9/uW0xFwfs=",
			"path": "github.com/nsf/termbox-go",
			"revision": "3540b76b9c77679aeffd0a47e00243fb0ce47133",
			"revisionTime": "2017-02-11T01:27:00Z"
		},
		{
			"checksumSHA1": "h+oCMj21PiQfIdBog0eyUtF1djs=",
			"path": "github.com/olekukonko/tablewriter",
			"revision": "febf2d34b54a69ce7530036c7503b1c9fbfdf0bb",
			"revisionTime": "2017-01-28T05:05:32Z"
		},
		{
			"checksumSHA1": "Se195FlZ160eaEk/uVx4KdTPSxU=",
			"path": "github.com/pborman/uuid",
			"revision": "1b00554d822231195d1babd97ff4a781231955c9",
			"revisionTime": "2017-01-12T15:04:04Z"
		},
		{
			"checksumSHA1": "1DFgH7ZOfpUqg0Jsf2719jVgrew=",
			"path": "github.com/peterbourgon/diskv",
			"revision": "0646ccaebea1ed1539efcab30cae44019090093f",
			"revisionTime": "2018-03-12T05:41:25Z"
		},
		{
			"checksumSHA1": "lSRg5clrIZUxq4aaExbpnpAgtWA=",
			"path": "github.com/peterh/liner",
			"revision": "a37ad39843113264dae84a5d89fcee28f50b35c6",
			"revisionTime": "2017-09-02T20:46:57Z"
		},
		{
			"checksumSHA1": "ljd3FhYRJ91cLZz3wsH9BQQ2JbA=",
			"path": "github.com/pkg/errors",
			"revision": "816c9085562cd7ee03e7f8188a1cfd942858cded",
			"revisionTime": "2018-03-11T21:45:15Z"
		},
		{
			"checksumSHA1": "LuFv4/jlrmFNnDb/5SCSEPAM9vU=",
			"path": "github.com/pmezard/go-difflib/difflib",
			"revision": "792786c7400a136282c1664665ae0a8db921c6c2",
			"revisionTime": "2016-01-10T10:55:54Z"
		},
		{
			"checksumSHA1": "zYYhlTyiKaawQQqPqCAuzFobnpM=",
			"path": "github.com/prometheus/client_golang",
			"revision": "f4fb1b73fb099f396a7f0036bf86aa8def4ed823",
			"revisionTime": "2018-01-31T14:28:26Z"
		},
		{
			"checksumSHA1": "Fq/gKmQd6MZIsPdV/PNADheVGUI=",
			"path": "github.com/prometheus/client_model",
			"revision": "99fa1f4be8e564e8a6b613da7fa6f46c9edafc6c",
			"revisionTime": "2017-11-17T10:05:41Z"
		},
		{
			"checksumSHA1": "4rtnWwYtIcFuhci56T+Crhd9Xuc=",
			"path": "github.com/prometheus/common",
			"revision": "89604d197083d4781071d3c65855d24ecfb0a563",
			"revisionTime": "2018-01-10T21:49:58Z"
		},
		{
			"checksumSHA1": "lolK0h7LSVERIX8zLyVQ/+7wEyA=",
			"path": "github.com/prometheus/procfs",
			"revision": "cb4147076ac75738c9a7d279075a253c0cc5acbd",
			"revisionTime": "2018-01-25T13:30:57Z"
		},
		{
			"checksumSHA1": "WbbxCn2jUYIL5viqLo0BKXEdPrQ=",
			"path": "github.com/prometheus/prometheus/util/flock",
			"revision": "3101606756c53221ed58ba94ecba6b26adf89dcc",
			"revisionTime": "2017-08-14T17:01:13Z"
		},
		{
			"checksumSHA1": "oY/QEEFSa+kRKlgeIIAhCOYbnrE=",
			"path": "github.com/rcrowley/go-metrics",
			"revision": "8732c616f52954686704c8645fe1a9d59e9df7c1",
			"revisionTime": "2018-01-25T23:19:41Z"
		},
		{
			"checksumSHA1": "q/d9nXRQYKEJ/EWn+5y6jL8rPGs=",
			"path": "github.com/rcrowley/go-metrics/exp",
			"revision": "1f30fe9094a513ce4c700b9a54458bbb0c96996c",
			"revisionTime": "2016-11-28T21:05:44Z"
		},
		{
			"checksumSHA1": "yOMpVYuaPAtsMIo9DvQP8WZqxQs=",
			"path": "github.com/rjeczalik/notify",
			"revision": "9d5aa0c3b735c3340018a4627446c3ea5a04a097",
			"revisionTime": "2017-01-28T20:05:44Z"
		},
		{
			"checksumSHA1": "5uqO4ITTDMklKi3uNaE/D9LQ5nM=",
			"path": "github.com/robertkrimen/otto",
			"revision": "6a77b7cbc37d0c39f7d5fa5766826e541df31fd5",
			"revisionTime": "2017-02-05T01:36:59Z"
		},
		{
			"checksumSHA1": "qgziiO3/QDVJMKw2nGrUbC8QldY=",
			"path": "github.com/robertkrimen/otto/ast",
			"revision": "6a77b7cbc37d0c39f7d5fa5766826e541df31fd5",
			"revisionTime": "2017-02-05T01:36:59Z"
		},
		{
			"checksumSHA1": "L0KsB2EzTlPgv0iae3q3SukNW7U=",
			"path": "github.com/robertkrimen/otto/dbg",
			"revision": "6a77b7cbc37d0c39f7d5fa5766826e541df31fd5",
			"revisionTime": "2017-02-05T01:36:59Z"
		},
		{
			"checksumSHA1": "euDLJKhw4doeTSxjEoezjxYXLzs=",
			"path": "github.com/robertkrimen/otto/file",
			"revision": "6a77b7cbc37d0c39f7d5fa5766826e541df31fd5",
			"revisionTime": "2017-02-05T01:36:59Z"
		},
		{
			"checksumSHA1": "LLuLITFO8chqSG0+APJIy5NtOHU=",
			"path": "github.com/robertkrimen/otto/parser",
			"revision": "6a77b7cbc37d0c39f7d5fa5766826e541df31fd5",
			"revisionTime": "2017-02-05T01:36:59Z"
		},
		{
			"checksumSHA1": "7J/7NaYRqKhBvZ+dTIutsEoEgFw=",
			"path": "github.com/robertkrimen/otto/registry",
			"revision": "6a77b7cbc37d0c39f7d5fa5766826e541df31fd5",
			"revisionTime": "2017-02-05T01:36:59Z"
		},
		{
			"checksumSHA1": "/jMXYuXycBpTqWhRyJ2xsqvHvQI=",
			"path": "github.com/robertkrimen/otto/token",
			"revision": "6a77b7cbc37d0c39f7d5fa5766826e541df31fd5",
			"revisionTime": "2017-02-05T01:36:59Z"
		},
		{
			"checksumSHA1": "LjPdvMphElL0GOVNQCsmZMVgWIw=",
			"path": "github.com/rs/cors",
			"revision": "a62a804a8a009876ca59105f7899938a1349f4b3",
			"revisionTime": "2016-06-17T23:19:35Z"
		},
		{
			"checksumSHA1": "hCRfPlNpqv8tvVivLzmXsoUOf1c=",
			"path": "github.com/rs/xhandler",
			"revision": "ed27b6fd65218132ee50cd95f38474a3d8a2cd12",
			"revisionTime": "2016-06-18T19:32:21Z"
		},
		{
			"checksumSHA1": "tfKmT8uovT9Ch2YyDJtti3egAB4=",
			"path": "github.com/spf13/pflag",
			"revision": "ee5fd03fd6acfd43e44aea0b4135958546ed8e73",
			"revisionTime": "2018-02-20T14:32:36Z"
		},
		{
			"checksumSHA1": "6thzskcj6XrMO5kW6GlRiuTDYjU=",
			"path": "github.com/stretchr/objx",
			"revision": "8a3f7159479fbc75b30357fbc48f380b7320f08e",
			"revisionTime": "2018-01-29T17:20:03Z"
		},
		{
			"checksumSHA1": "mGbTYZ8dHVTiPTTJu3ktp+84pPI=",
			"path": "github.com/stretchr/testify/assert",
			"revision": "890a5c3458b43e6104ff5da8dfa139d013d77544",
			"revisionTime": "2017-07-05T02:17:15Z"
		},
		{
			"checksumSHA1": "o+jsS/rxceTym4M3reSPfrPxaio=",
			"path": "github.com/stretchr/testify/mock",
			"revision": "f6abca593680b2315d2075e0f5e2a9751e3f431a",
			"revisionTime": "2017-06-01T20:57:54Z"
		},
		{
			"checksumSHA1": "7vs6dSc1PPGBKyzb/SCIyeMJPLQ=",
			"path": "github.com/stretchr/testify/require",
			"revision": "890a5c3458b43e6104ff5da8dfa139d013d77544",
			"revisionTime": "2017-07-05T02:17:15Z"
		},
		{
			"checksumSHA1": "yHbyLpI/Meh0DGrmi8x6FrDxxUY=",
			"path": "github.com/syndtr/goleveldb/leveldb",
			"revision": "b89cc31ef7977104127d34c1bd31ebd1a9db2199",
			"revisionTime": "2017-07-25T06:48:36Z"
		},
		{
			"checksumSHA1": "EKIow7XkgNdWvR/982ffIZxKG8Y=",
			"path": "github.com/syndtr/goleveldb/leveldb/cache",
			"revision": "b89cc31ef7977104127d34c1bd31ebd1a9db2199",
			"revisionTime": "2017-07-25T06:48:36Z"
		},
		{
			"checksumSHA1": "5KPgnvCPlR0ysDAqo6jApzRQ3tw=",
			"path": "github.com/syndtr/goleveldb/leveldb/comparer",
			"revision": "b89cc31ef7977104127d34c1bd31ebd1a9db2199",
			"revisionTime": "2017-07-25T06:48:36Z"
		},
		{
			"checksumSHA1": "1DRAxdlWzS4U0xKN/yQ/fdNN7f0=",
			"path": "github.com/syndtr/goleveldb/leveldb/errors",
			"revision": "b89cc31ef7977104127d34c1bd31ebd1a9db2199",
			"revisionTime": "2017-07-25T06:48:36Z"
		},
		{
			"checksumSHA1": "eqKeD6DS7eNCtxVYZEHHRKkyZrw=",
			"path": "github.com/syndtr/goleveldb/leveldb/filter",
			"revision": "b89cc31ef7977104127d34c1bd31ebd1a9db2199",
			"revisionTime": "2017-07-25T06:48:36Z"
		},
		{
			"checksumSHA1": "8dXuAVIsbtaMiGGuHjzGR6Ny/5c=",
			"path": "github.com/syndtr/goleveldb/leveldb/iterator",
			"revision": "b89cc31ef7977104127d34c1bd31ebd1a9db2199",
			"revisionTime": "2017-07-25T06:48:36Z"
		},
		{
			"checksumSHA1": "gJY7bRpELtO0PJpZXgPQ2BYFJ88=",
			"path": "github.com/syndtr/goleveldb/leveldb/journal",
			"revision": "b89cc31ef7977104127d34c1bd31ebd1a9db2199",
			"revisionTime": "2017-07-25T06:48:36Z"
		},
		{
			"checksumSHA1": "j+uaQ6DwJ50dkIdfMQu1TXdlQcY=",
			"path": "github.com/syndtr/goleveldb/leveldb/memdb",
			"revision": "b89cc31ef7977104127d34c1bd31ebd1a9db2199",
			"revisionTime": "2017-07-25T06:48:36Z"
		},
		{
			"checksumSHA1": "UmQeotV+m8/FduKEfLOhjdp18rs=",
			"path": "github.com/syndtr/goleveldb/leveldb/opt",
			"revision": "b89cc31ef7977104127d34c1bd31ebd1a9db2199",
			"revisionTime": "2017-07-25T06:48:36Z"
		},
		{
			"checksumSHA1": "tQ2AqXXAEy9icbZI9dLVdZGvWMw=",
			"path": "github.com/syndtr/goleveldb/leveldb/storage",
			"revision": "b89cc31ef7977104127d34c1bd31ebd1a9db2199",
			"revisionTime": "2017-07-25T06:48:36Z"
		},
		{
			"checksumSHA1": "gWFPMz8OQeul0t54RM66yMTX49g=",
			"path": "github.com/syndtr/goleveldb/leveldb/table",
			"revision": "b89cc31ef7977104127d34c1bd31ebd1a9db2199",
			"revisionTime": "2017-07-25T06:48:36Z"
		},
		{
			"checksumSHA1": "4zil8Gwg8VPkDn1YzlgCvtukJFU=",
			"path": "github.com/syndtr/goleveldb/leveldb/util",
			"revision": "b89cc31ef7977104127d34c1bd31ebd1a9db2199",
			"revisionTime": "2017-07-25T06:48:36Z"
		},
		{
			"checksumSHA1": "LSmYSKGBqNO2el/lS3DdUEA8muc=",
			"path": "github.com/vektra/mockery",
			"revision": "b6f6c13c25c3f0a17724553fa01580f328158d7a",
			"revisionTime": "2017-05-22T19:38:35Z"
		},
		{
			"checksumSHA1": "HedK9m8E8iyib4bIBtIX7xprOgo=",
			"path": "go.uber.org/atomic",
			"revision": "8474b86a5a6f79c443ce4b2992817ff32cf208b8",
			"revisionTime": "2017-11-14T20:44:01Z"
		},
		{
			"checksumSHA1": "TT1rac6kpQp2vz24m5yDGUNQ/QQ=",
			"path": "golang.org/x/crypto/cast5",
			"revision": "6a293f2d4b14b8e6d3f0539e383f6d0d30fce3fd",
			"revisionTime": "2017-09-25T11:22:06Z"
		},
		{
			"checksumSHA1": "IQkUIOnvlf0tYloFx9mLaXSvXWQ=",
			"path": "golang.org/x/crypto/curve25519",
			"revision": "6a293f2d4b14b8e6d3f0539e383f6d0d30fce3fd",
			"revisionTime": "2017-09-25T11:22:06Z"
		},
		{
			"checksumSHA1": "1hwn8cgg4EVXhCpJIqmMbzqnUo0=",
			"path": "golang.org/x/crypto/ed25519",
			"revision": "6a293f2d4b14b8e6d3f0539e383f6d0d30fce3fd",
			"revisionTime": "2017-09-25T11:22:06Z"
		},
		{
			"checksumSHA1": "LXFcVx8I587SnWmKycSDEq9yvK8=",
			"path": "golang.org/x/crypto/ed25519/internal/edwards25519",
			"revision": "6a293f2d4b14b8e6d3f0539e383f6d0d30fce3fd",
			"revisionTime": "2017-09-25T11:22:06Z"
		},
		{
			"checksumSHA1": "IIhFTrLlmlc6lEFSitqi4aw2lw0=",
			"path": "golang.org/x/crypto/openpgp",
			"revision": "6a293f2d4b14b8e6d3f0539e383f6d0d30fce3fd",
			"revisionTime": "2017-09-25T11:22:06Z"
		},
		{
			"checksumSHA1": "olOKkhrdkYQHZ0lf1orrFQPQrv4=",
			"path": "golang.org/x/crypto/openpgp/armor",
			"revision": "6a293f2d4b14b8e6d3f0539e383f6d0d30fce3fd",
			"revisionTime": "2017-09-25T11:22:06Z"
		},
		{
			"checksumSHA1": "eo/KtdjieJQXH7Qy+faXFcF70ME=",
			"path": "golang.org/x/crypto/openpgp/elgamal",
			"revision": "6a293f2d4b14b8e6d3f0539e383f6d0d30fce3fd",
			"revisionTime": "2017-09-25T11:22:06Z"
		},
		{
			"checksumSHA1": "rlxVSaGgqdAgwblsErxTxIfuGfg=",
			"path": "golang.org/x/crypto/openpgp/errors",
			"revision": "6a293f2d4b14b8e6d3f0539e383f6d0d30fce3fd",
			"revisionTime": "2017-09-25T11:22:06Z"
		},
		{
			"checksumSHA1": "Pq88+Dgh04UdXWZN6P+bLgYnbRc=",
			"path": "golang.org/x/crypto/openpgp/packet",
			"revision": "6a293f2d4b14b8e6d3f0539e383f6d0d30fce3fd",
			"revisionTime": "2017-09-25T11:22:06Z"
		},
		{
			"checksumSHA1": "s2qT4UwvzBSkzXuiuMkowif1Olw=",
			"path": "golang.org/x/crypto/openpgp/s2k",
			"revision": "6a293f2d4b14b8e6d3f0539e383f6d0d30fce3fd",
			"revisionTime": "2017-09-25T11:22:06Z"
		},
		{
			"checksumSHA1": "1MGpGDQqnUoRpv7VEcQrXOBydXE=",
			"path": "golang.org/x/crypto/pbkdf2",
			"revision": "6a293f2d4b14b8e6d3f0539e383f6d0d30fce3fd",
			"revisionTime": "2017-09-25T11:22:06Z"
		},
		{
			"checksumSHA1": "y/oIaxq2d3WPizRZfVjo8RCRYTU=",
			"path": "golang.org/x/crypto/ripemd160",
			"revision": "6a293f2d4b14b8e6d3f0539e383f6d0d30fce3fd",
			"revisionTime": "2017-09-25T11:22:06Z"
		},
		{
			"checksumSHA1": "dHh6VeHcbNg11miGjGEl8LbPe7w=",
			"path": "golang.org/x/crypto/scrypt",
			"revision": "6a293f2d4b14b8e6d3f0539e383f6d0d30fce3fd",
			"revisionTime": "2017-09-25T11:22:06Z"
		},
		{
			"checksumSHA1": "Wi44TcpIOXdojyVWkvyOBnBKIS4=",
			"path": "golang.org/x/crypto/ssh",
			"revision": "6a293f2d4b14b8e6d3f0539e383f6d0d30fce3fd",
			"revisionTime": "2017-09-25T11:22:06Z"
		},
		{
			"checksumSHA1": "5Yb2z6UO+Arm/TEd+OEtdnwOt1A=",
			"path": "golang.org/x/crypto/ssh/terminal",
			"revision": "6a293f2d4b14b8e6d3f0539e383f6d0d30fce3fd",
			"revisionTime": "2017-09-25T11:22:06Z"
		},
		{
			"checksumSHA1": "Y+HGqEkYM15ir+J93MEaHdyFy0c=",
			"path": "golang.org/x/net/context",
			"revision": "a6577fac2d73be281a500b310739095313165611",
			"revisionTime": "2017-03-08T20:54:49Z"
		},
		{
			"checksumSHA1": "vqc3a+oTUGX8PmD0TS+qQ7gmN8I=",
			"path": "golang.org/x/net/html",
			"revision": "b4690f45fa1cafc47b1c280c2e75116efe40cc13",
			"revisionTime": "2017-02-15T08:41:58Z"
		},
		{
			"checksumSHA1": "00eQaGynDYrv3tL+C7l9xH0IDZg=",
			"path": "golang.org/x/net/html/atom",
			"revision": "b4690f45fa1cafc47b1c280c2e75116efe40cc13",
			"revisionTime": "2017-02-15T08:41:58Z"
		},
		{
			"checksumSHA1": "barUU39reQ7LdgYLA323hQ/UGy4=",
			"path": "golang.org/x/net/html/charset",
			"revision": "b4690f45fa1cafc47b1c280c2e75116efe40cc13",
			"revisionTime": "2017-02-15T08:41:58Z"
		},
		{
			"checksumSHA1": "9pU0E/UV32KU6ci2x6BqCPWeseI=",
			"path": "golang.org/x/net/http2",
			"revision": "6078986fec03a1dcc236c34816c71b0e05018fda",
			"revisionTime": "2017-09-09T04:35:08Z"
		},
		{
			"checksumSHA1": "LW///cttbVyQo4Qh11kdIt0VMjs=",
			"path": "golang.org/x/net/http2/hpack",
			"revision": "6078986fec03a1dcc236c34816c71b0e05018fda",
			"revisionTime": "2017-09-09T04:35:08Z"
		},
		{
			"checksumSHA1": "RcrB7tgYS/GMW4QrwVdMOTNqIU8=",
			"path": "golang.org/x/net/idna",
			"revision": "6078986fec03a1dcc236c34816c71b0e05018fda",
			"revisionTime": "2017-09-09T04:35:08Z"
		},
		{
			"checksumSHA1": "3xyuaSNmClqG4YWC7g0isQIbUTc=",
			"path": "golang.org/x/net/lex/httplex",
			"revision": "6078986fec03a1dcc236c34816c71b0e05018fda",
			"revisionTime": "2017-09-09T04:35:08Z"
		},
		{
			"checksumSHA1": "7EZyXN0EmZLgGxZxK01IJua4c8o=",
			"path": "golang.org/x/net/websocket",
			"revision": "b4690f45fa1cafc47b1c280c2e75116efe40cc13",
			"revisionTime": "2017-02-15T08:41:58Z"
		},
		{
			"checksumSHA1": "4TEYFKrAUuwBMqExjQBsnf/CgjQ=",
			"path": "golang.org/x/sync/syncmap",
			"revision": "f52d1811a62927559de87708c8913c1650ce4f26",
			"revisionTime": "2017-05-17T20:25:26Z"
		},
		{
			"checksumSHA1": "r1jWq0V3AI5DLN0aCnXXMH/is9Q=",
			"path": "golang.org/x/sys/unix",
			"revision": "1e2299c37cc91a509f1b12369872d27be0ce98a6",
			"revisionTime": "2017-11-09T13:50:42Z"
		},
		{
			"checksumSHA1": "ck5uxoEeMDUL/QqPvGvBmcbsJzg=",
			"path": "golang.org/x/sys/windows",
			"revision": "1e2299c37cc91a509f1b12369872d27be0ce98a6",
			"revisionTime": "2017-11-09T13:50:42Z"
		},
		{
			"checksumSHA1": "Mr4ur60bgQJnQFfJY0dGtwWwMPE=",
			"path": "golang.org/x/text/encoding",
			"revision": "85c29909967d7f171f821e7a42e7b7af76fb9598",
			"revisionTime": "2017-02-11T12:01:23Z"
		},
		{
			"checksumSHA1": "3VrGQv2Z1t3JhwzGDLCz7DvnowA=",
			"path": "golang.org/x/text/encoding/charmap",
			"revision": "85c29909967d7f171f821e7a42e7b7af76fb9598",
			"revisionTime": "2017-02-11T12:01:23Z"
		},
		{
			"checksumSHA1": "8TGdZF55Q7PEu82rD7WG3C8ikhA=",
			"path": "golang.org/x/text/encoding/htmlindex",
			"revision": "85c29909967d7f171f821e7a42e7b7af76fb9598",
			"revisionTime": "2017-02-11T12:01:23Z"
		},
		{
			"checksumSHA1": "zeHyHebIZl1tGuwGllIhjfci+wI=",
			"path": "golang.org/x/text/encoding/internal",
			"revision": "85c29909967d7f171f821e7a42e7b7af76fb9598",
			"revisionTime": "2017-02-11T12:01:23Z"
		},
		{
			"checksumSHA1": "/108BuAIqv6xdIw1mi27RnopKak=",
			"path": "golang.org/x/text/encoding/internal/identifier",
			"revision": "85c29909967d7f171f821e7a42e7b7af76fb9598",
			"revisionTime": "2017-02-11T12:01:23Z"
		},
		{
			"checksumSHA1": "HeZV82ktrmgyAaYLtNFS0qYgspI=",
			"path": "golang.org/x/text/encoding/japanese",
			"revision": "85c29909967d7f171f821e7a42e7b7af76fb9598",
			"revisionTime": "2017-02-11T12:01:23Z"
		},
		{
			"checksumSHA1": "8y87WJz3OkDWtPCIXxJcYpo+OY8=",
			"path": "golang.org/x/text/encoding/korean",
			"revision": "85c29909967d7f171f821e7a42e7b7af76fb9598",
			"revisionTime": "2017-02-11T12:01:23Z"
		},
		{
			"checksumSHA1": "WYfmebIyX5Zae8NUfu9PsQjQff0=",
			"path": "golang.org/x/text/encoding/simplifiedchinese",
			"revision": "85c29909967d7f171f821e7a42e7b7af76fb9598",
			"revisionTime": "2017-02-11T12:01:23Z"
		},
		{
			"checksumSHA1": "KKqYmi6fxt3r3uo4lExss2yTMbs=",
			"path": "golang.org/x/text/encoding/traditionalchinese",
			"revision": "85c29909967d7f171f821e7a42e7b7af76fb9598",
			"revisionTime": "2017-02-11T12:01:23Z"
		},
		{
			"checksumSHA1": "G9LfJI9gySazd+MyyC6QbTHx4to=",
			"path": "golang.org/x/text/encoding/unicode",
			"revision": "85c29909967d7f171f821e7a42e7b7af76fb9598",
			"revisionTime": "2017-02-11T12:01:23Z"
		},
		{
			"checksumSHA1": "hyNCcTwMQnV6/MK8uUW9E5H0J0M=",
			"path": "golang.org/x/text/internal/tag",
			"revision": "85c29909967d7f171f821e7a42e7b7af76fb9598",
			"revisionTime": "2017-02-11T12:01:23Z"
		},
		{
			"checksumSHA1": "Qk7dljcrEK1BJkAEZguxAbG9dSo=",
			"path": "golang.org/x/text/internal/utf8internal",
			"revision": "85c29909967d7f171f821e7a42e7b7af76fb9598",
			"revisionTime": "2017-02-11T12:01:23Z"
		},
		{
			"checksumSHA1": "euHabPKoKBA1T8PJWKTxjPoIDhc=",
			"path": "golang.org/x/text/language",
			"revision": "85c29909967d7f171f821e7a42e7b7af76fb9598",
			"revisionTime": "2017-02-11T12:01:23Z"
		},
		{
			"checksumSHA1": "IV4MN7KGBSocu/5NR3le3sxup4Y=",
			"path": "golang.org/x/text/runes",
			"revision": "85c29909967d7f171f821e7a42e7b7af76fb9598",
			"revisionTime": "2017-02-11T12:01:23Z"
		},
		{
			"checksumSHA1": "CbpjEkkOeh0fdM/V8xKDdI0AA88=",
			"path": "golang.org/x/text/secure/bidirule",
			"revision": "8c34f848e18c4bd34d02db7f19a0ed1a0a8f5852",
			"revisionTime": "2018-03-01T21:24:51Z"
		},
		{
			"checksumSHA1": "ziMb9+ANGRJSSIuxYdRbA+cDRBQ=",
			"path": "golang.org/x/text/transform",
			"revision": "85c29909967d7f171f821e7a42e7b7af76fb9598",
			"revisionTime": "2017-02-11T12:01:23Z"
		},
		{
			"checksumSHA1": "w8kDfZ1Ug+qAcVU0v8obbu3aDOY=",
			"path": "golang.org/x/text/unicode/bidi",
			"revision": "8c34f848e18c4bd34d02db7f19a0ed1a0a8f5852",
			"revisionTime": "2018-03-01T21:24:51Z"
		},
		{
			"checksumSHA1": "BCNYmf4Ek93G4lk5x3ucNi/lTwA=",
			"path": "golang.org/x/text/unicode/norm",
			"revision": "8c34f848e18c4bd34d02db7f19a0ed1a0a8f5852",
			"revisionTime": "2018-03-01T21:24:51Z"
		},
		{
			"checksumSHA1": "ikor+YKJu2eKwyFteBWhsb8IGy8=",
			"path": "golang.org/x/tools/go/ast/astutil",
			"revision": "be0fcc31ae2332374e800dfff29b721c585b35df",
			"revisionTime": "2016-11-04T18:56:24Z"
		},
		{
			"checksumSHA1": "2ko3hvt1vrfwG+p7SLW+zqDEeV4=",
			"path": "golang.org/x/tools/imports",
			"revision": "be0fcc31ae2332374e800dfff29b721c585b35df",
			"revisionTime": "2016-11-04T18:56:24Z"
		},
		{
			"checksumSHA1": "CEFTYXtWmgSh+3Ik1NmDaJcz4E0=",
			"path": "gopkg.in/check.v1",
			"revision": "20d25e2804050c1cd24a7eea1e7a6447dd0e74ec",
			"revisionTime": "2016-12-08T18:13:25Z"
		},
		{
			"checksumSHA1": "NGg7/qIJVUfXi7xnEyyDLocdi6Y=",
			"path": "gopkg.in/fatih/set.v0",
			"revision": "27c40922c40b43fe04554d8223a402af3ea333f3",
			"revisionTime": "2014-12-10T08:48:24Z"
		},
		{
			"checksumSHA1": "6f8MEU31llHM1sLM/GGH4/Qxu0A=",
			"path": "gopkg.in/inf.v0",
			"revision": "3887ee99ecf07df5b447e9b00d9c0b2adaa9f3e4",
			"revisionTime": "2015-09-11T12:57:57Z"
		},
		{
			"checksumSHA1": "DQXNV0EivoHm4q+bkdahYXrjjfE=",
			"path": "gopkg.in/karalabe/cookiejar.v2/collections/prque",
			"revision": "8dcd6a7f4951f6ff3ee9cbb919a06d8925822e57",
			"revisionTime": "2015-07-24T13:16:13Z"
		},
		{
			"checksumSHA1": "0xgs8lwcWLUffemlj+SsgKlxvDU=",
			"path": "gopkg.in/natefinch/npipe.v2",
			"revision": "c1b8fa8bdccecb0b8db834ee0b92fdbcfa606dd6",
			"revisionTime": "2016-06-21T03:49:01Z"
		},
		{
			"checksumSHA1": "4BwmmgQUhWtizsR2soXND0nqZ1I=",
			"path": "gopkg.in/sourcemap.v1",
			"revision": "6e83acea0053641eff084973fee085f0c193c61a",
			"revisionTime": "2017-02-13T14:20:43Z"
		},
		{
			"checksumSHA1": "GDXPA04g0Dfwu2w++JiOKkYuZEc=",
			"path": "gopkg.in/sourcemap.v1/base64vlq",
			"revision": "6e83acea0053641eff084973fee085f0c193c61a",
			"revisionTime": "2017-02-13T14:20:43Z"
		},
		{
			"checksumSHA1": "Yx1MU40fyGe7hhqW9+dkv8kXa60=",
			"path": "gopkg.in/urfave/cli.v1",
			"revision": "cfb38830724cc34fedffe9a2a29fb54fa9169cd1",
			"revisionTime": "2017-08-11T01:42:03Z"
		},
		{
			"checksumSHA1": "AnKBN2Q4AWaSNb0JyINBQbnpxGM=",
			"path": "gopkg.in/yaml.v2",
			"revision": "7f97868eec74b32b0982dd158a51a446d1da7eb5",
			"revisionTime": "2018-02-23T19:12:37Z"
		},
		{
			"checksumSHA1": "dwwoN+THAC1dJELaF0DrXOMXR74=",
			"path": "k8s.io/api/admissionregistration/v1alpha1",
			"revision": "7e796de92438aede7cb5d6bcf6c10f4fa65db560",
			"revisionTime": "2018-03-21T21:15:21Z"
		},
		{
			"checksumSHA1": "OPsCo13SjuDO4pjJxWJA7ratUR0=",
			"path": "k8s.io/api/admissionregistration/v1beta1",
			"revision": "7e796de92438aede7cb5d6bcf6c10f4fa65db560",
			"revisionTime": "2018-03-21T21:15:21Z"
		},
		{
			"checksumSHA1": "84HF+O1VPQ6LTbnTwxphQ9nf7yc=",
			"path": "k8s.io/api/apps/v1",
			"revision": "7e796de92438aede7cb5d6bcf6c10f4fa65db560",
			"revisionTime": "2018-03-21T21:15:21Z"
		},
		{
			"checksumSHA1": "EIddyWcbVHjTIhcXo4gyboxNaZc=",
			"path": "k8s.io/api/apps/v1beta1",
			"revision": "7e796de92438aede7cb5d6bcf6c10f4fa65db560",
			"revisionTime": "2018-03-21T21:15:21Z"
		},
		{
			"checksumSHA1": "twczbyss95HuROEE0SG930MTq9I=",
			"path": "k8s.io/api/apps/v1beta2",
			"revision": "7e796de92438aede7cb5d6bcf6c10f4fa65db560",
			"revisionTime": "2018-03-21T21:15:21Z"
		},
		{
			"checksumSHA1": "sStxSsHYYOF/Ng2BghlkXRM4X8I=",
			"path": "k8s.io/api/authentication/v1",
			"revision": "7e796de92438aede7cb5d6bcf6c10f4fa65db560",
			"revisionTime": "2018-03-21T21:15:21Z"
		},
		{
			"checksumSHA1": "vlwMx95TM2Rs+8RMOrCDIUqi5fs=",
			"path": "k8s.io/api/authentication/v1beta1",
			"revision": "7e796de92438aede7cb5d6bcf6c10f4fa65db560",
			"revisionTime": "2018-03-21T21:15:21Z"
		},
		{
			"checksumSHA1": "MfbtRFxCyFct8Ld3KUdvCy474OA=",
			"path": "k8s.io/api/authorization/v1",
			"revision": "7e796de92438aede7cb5d6bcf6c10f4fa65db560",
			"revisionTime": "2018-03-21T21:15:21Z"
		},
		{
			"checksumSHA1": "z7uwHG5MT1hLDxrfMmgnAvW7Lh4=",
			"path": "k8s.io/api/authorization/v1beta1",
			"revision": "7e796de92438aede7cb5d6bcf6c10f4fa65db560",
			"revisionTime": "2018-03-21T21:15:21Z"
		},
		{
			"checksumSHA1": "F/9IiQujGa3jd00I44A/VCEGqpI=",
			"path": "k8s.io/api/autoscaling/v1",
			"revision": "7e796de92438aede7cb5d6bcf6c10f4fa65db560",
			"revisionTime": "2018-03-21T21:15:21Z"
		},
		{
			"checksumSHA1": "UwbfhLuyJ3N8qnyITb2OnxRr4gs=",
			"path": "k8s.io/api/autoscaling/v2beta1",
			"revision": "7e796de92438aede7cb5d6bcf6c10f4fa65db560",
			"revisionTime": "2018-03-21T21:15:21Z"
		},
		{
			"checksumSHA1": "obBQZzsZ73+XrOMGE9eZCtmyQy8=",
			"path": "k8s.io/api/batch/v1",
			"revision": "7e796de92438aede7cb5d6bcf6c10f4fa65db560",
			"revisionTime": "2018-03-21T21:15:21Z"
		},
		{
			"checksumSHA1": "5/n99A0YA7Mua6CWsA8+nOCbQBY=",
			"path": "k8s.io/api/batch/v1beta1",
			"revision": "7e796de92438aede7cb5d6bcf6c10f4fa65db560",
			"revisionTime": "2018-03-21T21:15:21Z"
		},
		{
			"checksumSHA1": "YSvVNradMcxbtAsV/lZ7so2epuo=",
			"path": "k8s.io/api/batch/v2alpha1",
			"revision": "7e796de92438aede7cb5d6bcf6c10f4fa65db560",
			"revisionTime": "2018-03-21T21:15:21Z"
		},
		{
			"checksumSHA1": "tQn8nKMN3Jz0S4DT8XRRnLNvFcY=",
			"path": "k8s.io/api/certificates/v1beta1",
			"revision": "7e796de92438aede7cb5d6bcf6c10f4fa65db560",
			"revisionTime": "2018-03-21T21:15:21Z"
		},
		{
			"checksumSHA1": "LKv3vbZWT0RVemBgJ6ML/ts4m40=",
			"path": "k8s.io/api/core/v1",
			"revision": "7e796de92438aede7cb5d6bcf6c10f4fa65db560",
			"revisionTime": "2018-03-21T21:15:21Z"
		},
		{
			"checksumSHA1": "h6g5DS23Tp60JxqxxGMmpzCvmGs=",
			"path": "k8s.io/api/events/v1beta1",
			"revision": "7e796de92438aede7cb5d6bcf6c10f4fa65db560",
			"revisionTime": "2018-03-21T21:15:21Z"
		},
		{
			"checksumSHA1": "oWjLKNqGR5zKHPJq/9jd1O3OqTw=",
			"path": "k8s.io/api/extensions/v1beta1",
			"revision": "7e796de92438aede7cb5d6bcf6c10f4fa65db560",
			"revisionTime": "2018-03-21T21:15:21Z"
		},
		{
			"checksumSHA1": "KYQciqEZ+Ogc+/1iH/mN5P+lr6o=",
			"path": "k8s.io/api/networking/v1",
			"revision": "7e796de92438aede7cb5d6bcf6c10f4fa65db560",
			"revisionTime": "2018-03-21T21:15:21Z"
		},
		{
			"checksumSHA1": "wESbCKLMZY6sKyK3NCzKaDXArEk=",
			"path": "k8s.io/api/policy/v1beta1",
			"revision": "7e796de92438aede7cb5d6bcf6c10f4fa65db560",
			"revisionTime": "2018-03-21T21:15:21Z"
		},
		{
			"checksumSHA1": "JXUxyOMtM+7yvYvkvnnBG7zRu+U=",
			"path": "k8s.io/api/rbac/v1",
			"revision": "7e796de92438aede7cb5d6bcf6c10f4fa65db560",
			"revisionTime": "2018-03-21T21:15:21Z"
		},
		{
			"checksumSHA1": "Fd7hudeumpx3j9y2pTfUNOrZ5CU=",
			"path": "k8s.io/api/rbac/v1alpha1",
			"revision": "7e796de92438aede7cb5d6bcf6c10f4fa65db560",
			"revisionTime": "2018-03-21T21:15:21Z"
		},
		{
			"checksumSHA1": "IBD87BB7W5FkCrenknt5qeerbnc=",
			"path": "k8s.io/api/rbac/v1beta1",
			"revision": "7e796de92438aede7cb5d6bcf6c10f4fa65db560",
			"revisionTime": "2018-03-21T21:15:21Z"
		},
		{
			"checksumSHA1": "CF/x2MgKu45Ef2wuvioZCsOhET0=",
			"path": "k8s.io/api/scheduling/v1alpha1",
			"revision": "7e796de92438aede7cb5d6bcf6c10f4fa65db560",
			"revisionTime": "2018-03-21T21:15:21Z"
		},
		{
			"checksumSHA1": "O3uEUwGLKgjxDVfrc378/bKCc3Q=",
			"path": "k8s.io/api/settings/v1alpha1",
			"revision": "7e796de92438aede7cb5d6bcf6c10f4fa65db560",
			"revisionTime": "2018-03-21T21:15:21Z"
		},
		{
			"checksumSHA1": "2acs4TdsPebGajwpuVBthml26g8=",
			"path": "k8s.io/api/storage/v1",
			"revision": "7e796de92438aede7cb5d6bcf6c10f4fa65db560",
			"revisionTime": "2018-03-21T21:15:21Z"
		},
		{
			"checksumSHA1": "YsUdNVYxIl8SlKf+I2+vrJb1hdM=",
			"path": "k8s.io/api/storage/v1alpha1",
			"revision": "7e796de92438aede7cb5d6bcf6c10f4fa65db560",
			"revisionTime": "2018-03-21T21:15:21Z"
		},
		{
			"checksumSHA1": "6SrISDoMiDuCBHhGzxrTNkG3KEY=",
			"path": "k8s.io/api/storage/v1beta1",
			"revision": "7e796de92438aede7cb5d6bcf6c10f4fa65db560",
			"revisionTime": "2018-03-21T21:15:21Z"
		},
		{
			"checksumSHA1": "eD3XRvVzKmBUr4mFMD9hAMMuLSE=",
			"path": "k8s.io/apimachinery/pkg/api/errors",
			"revision": "b94e5e603d6eb10ccb65a504f538ca1ae4ef92df",
			"revisionTime": "2018-03-22T06:44:07Z"
		},
		{
			"checksumSHA1": "6DPShQNDQokw2SzktSBltSw7l8M=",
			"path": "k8s.io/apimachinery/pkg/api/meta",
			"revision": "b94e5e603d6eb10ccb65a504f538ca1ae4ef92df",
			"revisionTime": "2018-03-22T06:44:07Z"
		},
		{
			"checksumSHA1": "5Ghfjs4tqUN+2DITCOAUWJoCo0A=",
			"path": "k8s.io/apimachinery/pkg/api/resource",
			"revision": "b94e5e603d6eb10ccb65a504f538ca1ae4ef92df",
			"revisionTime": "2018-03-22T06:44:07Z"
		},
		{
			"checksumSHA1": "pRXCg5waHYGW0W6pLK6g++PYkzI=",
			"path": "k8s.io/apimachinery/pkg/apis/meta/v1",
			"revision": "b94e5e603d6eb10ccb65a504f538ca1ae4ef92df",
			"revisionTime": "2018-03-22T06:44:07Z"
		},
		{
			"checksumSHA1": "5XhAG95p3EoUfqDcpSOnCzHs9rk=",
			"path": "k8s.io/apimachinery/pkg/apis/meta/v1/unstructured",
			"revision": "b94e5e603d6eb10ccb65a504f538ca1ae4ef92df",
			"revisionTime": "2018-03-22T06:44:07Z"
		},
		{
			"checksumSHA1": "JPIy+3B1/pq56O9sjuB9XAsT45E=",
			"path": "k8s.io/apimachinery/pkg/apis/meta/v1beta1",
			"revision": "b94e5e603d6eb10ccb65a504f538ca1ae4ef92df",
			"revisionTime": "2018-03-22T06:44:07Z"
		},
		{
			"checksumSHA1": "5BuGgpCIBZ4o6tT0QjfZD99hbPQ=",
			"path": "k8s.io/apimachinery/pkg/conversion",
			"revision": "b94e5e603d6eb10ccb65a504f538ca1ae4ef92df",
			"revisionTime": "2018-03-22T06:44:07Z"
		},
		{
			"checksumSHA1": "lZgVHIUDKFlQKJBYQVWqED5sDnE=",
			"path": "k8s.io/apimachinery/pkg/conversion/queryparams",
			"revision": "b94e5e603d6eb10ccb65a504f538ca1ae4ef92df",
			"revisionTime": "2018-03-22T06:44:07Z"
		},
		{
			"checksumSHA1": "t8znP+tU+dFZADqqZEvB9M/s8fo=",
			"path": "k8s.io/apimachinery/pkg/fields",
			"revision": "b94e5e603d6eb10ccb65a504f538ca1ae4ef92df",
			"revisionTime": "2018-03-22T06:44:07Z"
		},
		{
			"checksumSHA1": "YigOuZWh1gZXOApMGqpyWp7fF/A=",
			"path": "k8s.io/apimachinery/pkg/labels",
			"revision": "b94e5e603d6eb10ccb65a504f538ca1ae4ef92df",
			"revisionTime": "2018-03-22T06:44:07Z"
		},
		{
			"checksumSHA1": "boCDjqulEH2RNNTSVHu9RyNR684=",
			"path": "k8s.io/apimachinery/pkg/runtime",
			"revision": "b94e5e603d6eb10ccb65a504f538ca1ae4ef92df",
			"revisionTime": "2018-03-22T06:44:07Z"
		},
		{
			"checksumSHA1": "u4uoo6zLkcKCnS3B9i82Y4wMBmo=",
			"path": "k8s.io/apimachinery/pkg/runtime/schema",
			"revision": "b94e5e603d6eb10ccb65a504f538ca1ae4ef92df",
			"revisionTime": "2018-03-22T06:44:07Z"
		},
		{
			"checksumSHA1": "zrzqafjVBMG7MbUDRkDjvb/tKjM=",
			"path": "k8s.io/apimachinery/pkg/runtime/serializer",
			"revision": "b94e5e603d6eb10ccb65a504f538ca1ae4ef92df",
			"revisionTime": "2018-03-22T06:44:07Z"
		},
		{
			"checksumSHA1": "SLGnRCAaSEvjRsPdQz6eNMXh3qQ=",
			"path": "k8s.io/apimachinery/pkg/runtime/serializer/json",
			"revision": "b94e5e603d6eb10ccb65a504f538ca1ae4ef92df",
			"revisionTime": "2018-03-22T06:44:07Z"
		},
		{
			"checksumSHA1": "inmKlIskO3iMYraepPTfQPf6a+I=",
			"path": "k8s.io/apimachinery/pkg/runtime/serializer/protobuf",
			"revision": "b94e5e603d6eb10ccb65a504f538ca1ae4ef92df",
			"revisionTime": "2018-03-22T06:44:07Z"
		},
		{
			"checksumSHA1": "CxRm8Ny1sWZVlEw1WBfbOMtJP40=",
			"path": "k8s.io/apimachinery/pkg/runtime/serializer/recognizer",
			"revision": "b94e5e603d6eb10ccb65a504f538ca1ae4ef92df",
			"revisionTime": "2018-03-22T06:44:07Z"
		},
		{
			"checksumSHA1": "U768j7bVYHO5DwtNAHdIuBtpFMc=",
			"path": "k8s.io/apimachinery/pkg/runtime/serializer/streaming",
			"revision": "b94e5e603d6eb10ccb65a504f538ca1ae4ef92df",
			"revisionTime": "2018-03-22T06:44:07Z"
		},
		{
			"checksumSHA1": "J0bLrIzFzGzyEIV+wVvi5N476fs=",
			"path": "k8s.io/apimachinery/pkg/runtime/serializer/versioning",
			"revision": "b94e5e603d6eb10ccb65a504f538ca1ae4ef92df",
			"revisionTime": "2018-03-22T06:44:07Z"
		},
		{
			"checksumSHA1": "p9Wv7xurZXAW0jYL/SLNPbiUjaA=",
			"path": "k8s.io/apimachinery/pkg/selection",
			"revision": "b94e5e603d6eb10ccb65a504f538ca1ae4ef92df",
			"revisionTime": "2018-03-22T06:44:07Z"
		},
		{
			"checksumSHA1": "+SiwRoaIdIKtu82kxxKNQ2ynuDo=",
			"path": "k8s.io/apimachinery/pkg/types",
			"revision": "b94e5e603d6eb10ccb65a504f538ca1ae4ef92df",
			"revisionTime": "2018-03-22T06:44:07Z"
		},
		{
			"checksumSHA1": "pjnZyMVZ0SySMbYicFU9DaGYvt4=",
			"path": "k8s.io/apimachinery/pkg/util/clock",
			"revision": "b94e5e603d6eb10ccb65a504f538ca1ae4ef92df",
			"revisionTime": "2018-03-22T06:44:07Z"
		},
		{
			"checksumSHA1": "hHYW7OWXFMbRVotl2830pa4kO+Y=",
			"path": "k8s.io/apimachinery/pkg/util/errors",
			"revision": "b94e5e603d6eb10ccb65a504f538ca1ae4ef92df",
			"revisionTime": "2018-03-22T06:44:07Z"
		},
		{
			"checksumSHA1": "bQOeFTINeXcfMOAOPArjRma/1mk=",
			"path": "k8s.io/apimachinery/pkg/util/framer",
			"revision": "b94e5e603d6eb10ccb65a504f538ca1ae4ef92df",
			"revisionTime": "2018-03-22T06:44:07Z"
		},
		{
			"checksumSHA1": "FR8QEDIjGsSdUX4rXVlGP18uSyA=",
			"path": "k8s.io/apimachinery/pkg/util/httpstream",
			"revision": "b94e5e603d6eb10ccb65a504f538ca1ae4ef92df",
			"revisionTime": "2018-03-22T06:44:07Z"
		},
		{
			"checksumSHA1": "0VndewKdfgZqQ8rqVGig+aU20oU=",
			"path": "k8s.io/apimachinery/pkg/util/httpstream/spdy",
			"revision": "b94e5e603d6eb10ccb65a504f538ca1ae4ef92df",
			"revisionTime": "2018-03-22T06:44:07Z"
		},
		{
			"checksumSHA1": "9nShqMfXfw5Ct0Rr7P2QhQObVhw=",
			"path": "k8s.io/apimachinery/pkg/util/intstr",
			"revision": "b94e5e603d6eb10ccb65a504f538ca1ae4ef92df",
			"revisionTime": "2018-03-22T06:44:07Z"
		},
		{
			"checksumSHA1": "NaIzEbjlhEMikewzRXivi2r0xyM=",
			"path": "k8s.io/apimachinery/pkg/util/json",
			"revision": "b94e5e603d6eb10ccb65a504f538ca1ae4ef92df",
			"revisionTime": "2018-03-22T06:44:07Z"
		},
		{
			"checksumSHA1": "fBnwi7xPfQUZOqzZYLYbtY9Aqag=",
			"path": "k8s.io/apimachinery/pkg/util/net",
			"revision": "b94e5e603d6eb10ccb65a504f538ca1ae4ef92df",
			"revisionTime": "2018-03-22T06:44:07Z"
		},
		{
			"checksumSHA1": "PvefNiZTc/uwwPAOkBKZ3ST25Tc=",
			"path": "k8s.io/apimachinery/pkg/util/remotecommand",
			"revision": "b94e5e603d6eb10ccb65a504f538ca1ae4ef92df",
			"revisionTime": "2018-03-22T06:44:07Z"
		},
		{
			"checksumSHA1": "bZ27LG+9gcgepmBEzYoKKcLLPvA=",
			"path": "k8s.io/apimachinery/pkg/util/runtime",
			"revision": "b94e5e603d6eb10ccb65a504f538ca1ae4ef92df",
			"revisionTime": "2018-03-22T06:44:07Z"
		},
		{
			"checksumSHA1": "ozEwMzA48zwMyQ50SwNKSM852U4=",
			"path": "k8s.io/apimachinery/pkg/util/sets",
			"revision": "b94e5e603d6eb10ccb65a504f538ca1ae4ef92df",
			"revisionTime": "2018-03-22T06:44:07Z"
		},
		{
			"checksumSHA1": "0zZltQ8NUw+PeVotck4dqCKT/JY=",
			"path": "k8s.io/apimachinery/pkg/util/validation",
			"revision": "b94e5e603d6eb10ccb65a504f538ca1ae4ef92df",
			"revisionTime": "2018-03-22T06:44:07Z"
		},
		{
			"checksumSHA1": "bEa1fAicif72PvAU9r4GGylfVa0=",
			"path": "k8s.io/apimachinery/pkg/util/validation/field",
			"revision": "b94e5e603d6eb10ccb65a504f538ca1ae4ef92df",
			"revisionTime": "2018-03-22T06:44:07Z"
		},
		{
			"checksumSHA1": "mSa7V78NKu/DjHNZCOkd62FkL2U=",
			"path": "k8s.io/apimachinery/pkg/util/wait",
			"revision": "b94e5e603d6eb10ccb65a504f538ca1ae4ef92df",
			"revisionTime": "2018-03-22T06:44:07Z"
		},
		{
			"checksumSHA1": "1bUNGHe9gSNhcdE2EKl+h+VPuDY=",
			"path": "k8s.io/apimachinery/pkg/util/yaml",
			"revision": "b94e5e603d6eb10ccb65a504f538ca1ae4ef92df",
			"revisionTime": "2018-03-22T06:44:07Z"
		},
		{
			"checksumSHA1": "jNSfgzj8hPVchQHSblfJ1U/YO2g=",
			"path": "k8s.io/apimachinery/pkg/version",
			"revision": "b94e5e603d6eb10ccb65a504f538ca1ae4ef92df",
			"revisionTime": "2018-03-22T06:44:07Z"
		},
		{
			"checksumSHA1": "fBtFC+x7CmnE+uueRtdPQr+G0TI=",
			"path": "k8s.io/apimachinery/pkg/watch",
			"revision": "b94e5e603d6eb10ccb65a504f538ca1ae4ef92df",
			"revisionTime": "2018-03-22T06:44:07Z"
		},
		{
			"checksumSHA1": "OGbsdDRP+y4F++eGe/dh3FIWThg=",
			"path": "k8s.io/apimachinery/third_party/forked/golang/netutil",
			"revision": "b94e5e603d6eb10ccb65a504f538ca1ae4ef92df",
			"revisionTime": "2018-03-22T06:44:07Z"
		},
		{
			"checksumSHA1": "pFnczmxFMAB2lpvobsFssg9Zt4Q=",
			"path": "k8s.io/apimachinery/third_party/forked/golang/reflect",
			"revision": "b94e5e603d6eb10ccb65a504f538ca1ae4ef92df",
			"revisionTime": "2018-03-22T06:44:07Z"
		},
		{
			"checksumSHA1": "+/OlhPU3eeYgFgG/pKCYAhx3JmU=",
			"path": "k8s.io/client-go/discovery",
			"revision": "78700dec6369ba22221b72770783300f143df150",
			"revisionTime": "2017-12-06T18:53:11Z",
			"version": "v6.0.0",
			"versionExact": "v6.0.0"
		},
		{
			"checksumSHA1": "0AVkulcJ3janpztdaxD7VJr+Nio=",
			"path": "k8s.io/client-go/kubernetes",
			"revision": "78700dec6369ba22221b72770783300f143df150",
			"revisionTime": "2017-12-06T18:53:11Z",
			"version": "v6.0.0",
			"versionExact": "v6.0.0"
		},
		{
			"checksumSHA1": "AcIuDdpn6eCNfKBCyihaH5vczGY=",
			"path": "k8s.io/client-go/kubernetes/scheme",
			"revision": "78700dec6369ba22221b72770783300f143df150",
			"revisionTime": "2017-12-06T18:53:11Z",
			"version": "v6.0.0",
			"versionExact": "v6.0.0"
		},
		{
			"checksumSHA1": "d6u3GIBSP1AfYzQmvbxRBD4Frtw=",
			"path": "k8s.io/client-go/kubernetes/typed/admissionregistration/v1alpha1",
			"revision": "78700dec6369ba22221b72770783300f143df150",
			"revisionTime": "2017-12-06T18:53:11Z",
			"version": "v6.0.0",
			"versionExact": "v6.0.0"
		},
		{
			"checksumSHA1": "OBCJGCf3CSUacU19SGugo8FkVpw=",
			"path": "k8s.io/client-go/kubernetes/typed/admissionregistration/v1beta1",
			"revision": "78700dec6369ba22221b72770783300f143df150",
			"revisionTime": "2017-12-06T18:53:11Z",
			"version": "v6.0.0",
			"versionExact": "v6.0.0"
		},
		{
			"checksumSHA1": "IxAKsOQe2CrphJYyR2n8hcNOURc=",
			"path": "k8s.io/client-go/kubernetes/typed/apps/v1",
			"revision": "78700dec6369ba22221b72770783300f143df150",
			"revisionTime": "2017-12-06T18:53:11Z",
			"version": "v6.0.0",
			"versionExact": "v6.0.0"
		},
		{
			"checksumSHA1": "+EW24DWQU7k+eSqJkUHeizDdCe8=",
			"path": "k8s.io/client-go/kubernetes/typed/apps/v1beta1",
			"revision": "78700dec6369ba22221b72770783300f143df150",
			"revisionTime": "2017-12-06T18:53:11Z",
			"version": "v6.0.0",
			"versionExact": "v6.0.0"
		},
		{
			"checksumSHA1": "TD6HZcZb5A0QPYBn/yY98RRb8MY=",
			"path": "k8s.io/client-go/kubernetes/typed/apps/v1beta2",
			"revision": "78700dec6369ba22221b72770783300f143df150",
			"revisionTime": "2017-12-06T18:53:11Z",
			"version": "v6.0.0",
			"versionExact": "v6.0.0"
		},
		{
			"checksumSHA1": "xA38Vx7v3Nm4c8nuUpGIwz44q/4=",
			"path": "k8s.io/client-go/kubernetes/typed/authentication/v1",
			"revision": "78700dec6369ba22221b72770783300f143df150",
			"revisionTime": "2017-12-06T18:53:11Z",
			"version": "v6.0.0",
			"versionExact": "v6.0.0"
		},
		{
			"checksumSHA1": "RhzZco1jZIuXyy4izCvC4YAPI+8=",
			"path": "k8s.io/client-go/kubernetes/typed/authentication/v1beta1",
			"revision": "78700dec6369ba22221b72770783300f143df150",
			"revisionTime": "2017-12-06T18:53:11Z",
			"version": "v6.0.0",
			"versionExact": "v6.0.0"
		},
		{
			"checksumSHA1": "kuKl7n0JRlXIHTBEhqNyuL6s8TA=",
			"path": "k8s.io/client-go/kubernetes/typed/authorization/v1",
			"revision": "78700dec6369ba22221b72770783300f143df150",
			"revisionTime": "2017-12-06T18:53:11Z",
			"version": "v6.0.0",
			"versionExact": "v6.0.0"
		},
		{
			"checksumSHA1": "fQcpNJwW6LhfHyGQQGvcoDwkdWY=",
			"path": "k8s.io/client-go/kubernetes/typed/authorization/v1beta1",
			"revision": "78700dec6369ba22221b72770783300f143df150",
			"revisionTime": "2017-12-06T18:53:11Z",
			"version": "v6.0.0",
			"versionExact": "v6.0.0"
		},
		{
			"checksumSHA1": "/L/txk8IRhru9YUyEGeUDGNPdgQ=",
			"path": "k8s.io/client-go/kubernetes/typed/autoscaling/v1",
			"revision": "78700dec6369ba22221b72770783300f143df150",
			"revisionTime": "2017-12-06T18:53:11Z",
			"version": "v6.0.0",
			"versionExact": "v6.0.0"
		},
		{
			"checksumSHA1": "V1CRgLNnLlAB9eMZG5tJ5tpvKwA=",
			"path": "k8s.io/client-go/kubernetes/typed/autoscaling/v2beta1",
			"revision": "78700dec6369ba22221b72770783300f143df150",
			"revisionTime": "2017-12-06T18:53:11Z",
			"version": "v6.0.0",
			"versionExact": "v6.0.0"
		},
		{
			"checksumSHA1": "6yjWutlFjPcAmaLHTMPGWiNHMjs=",
			"path": "k8s.io/client-go/kubernetes/typed/batch/v1",
			"revision": "78700dec6369ba22221b72770783300f143df150",
			"revisionTime": "2017-12-06T18:53:11Z",
			"version": "v6.0.0",
			"versionExact": "v6.0.0"
		},
		{
			"checksumSHA1": "+jyZFxbgCsgofP8tqBayiV60W9o=",
			"path": "k8s.io/client-go/kubernetes/typed/batch/v1beta1",
			"revision": "78700dec6369ba22221b72770783300f143df150",
			"revisionTime": "2017-12-06T18:53:11Z",
			"version": "v6.0.0",
			"versionExact": "v6.0.0"
		},
		{
			"checksumSHA1": "W/WM7Ne0zSAyUEdy9xcjMhJnOFQ=",
			"path": "k8s.io/client-go/kubernetes/typed/batch/v2alpha1",
			"revision": "78700dec6369ba22221b72770783300f143df150",
			"revisionTime": "2017-12-06T18:53:11Z",
			"version": "v6.0.0",
			"versionExact": "v6.0.0"
		},
		{
			"checksumSHA1": "2CaYO9CbwZNHCO0CScU0f7AHod0=",
			"path": "k8s.io/client-go/kubernetes/typed/certificates/v1beta1",
			"revision": "78700dec6369ba22221b72770783300f143df150",
			"revisionTime": "2017-12-06T18:53:11Z",
			"version": "v6.0.0",
			"versionExact": "v6.0.0"
		},
		{
			"checksumSHA1": "qmb29J8k83hG6+vVF08VKRjd0iU=",
			"path": "k8s.io/client-go/kubernetes/typed/core/v1",
			"revision": "78700dec6369ba22221b72770783300f143df150",
			"revisionTime": "2017-12-06T18:53:11Z",
			"version": "v6.0.0",
			"versionExact": "v6.0.0"
		},
		{
			"checksumSHA1": "FfhxA36ELknZ7g/l9HAeXJ4LIGk=",
			"path": "k8s.io/client-go/kubernetes/typed/events/v1beta1",
			"revision": "78700dec6369ba22221b72770783300f143df150",
			"revisionTime": "2017-12-06T18:53:11Z",
			"version": "v6.0.0",
			"versionExact": "v6.0.0"
		},
		{
			"checksumSHA1": "gJUtJq4H9BFsO7mlKNp0x1utA/0=",
			"path": "k8s.io/client-go/kubernetes/typed/extensions/v1beta1",
			"revision": "78700dec6369ba22221b72770783300f143df150",
			"revisionTime": "2017-12-06T18:53:11Z",
			"version": "v6.0.0",
			"versionExact": "v6.0.0"
		},
		{
			"checksumSHA1": "9YpTtdBC2Vf28kxVw3k5wWT9HLk=",
			"path": "k8s.io/client-go/kubernetes/typed/networking/v1",
			"revision": "78700dec6369ba22221b72770783300f143df150",
			"revisionTime": "2017-12-06T18:53:11Z",
			"version": "v6.0.0",
			"versionExact": "v6.0.0"
		},
		{
			"checksumSHA1": "dItsDjWOpOB9O2BJqgQrCBeSyTA=",
			"path": "k8s.io/client-go/kubernetes/typed/policy/v1beta1",
			"revision": "78700dec6369ba22221b72770783300f143df150",
			"revisionTime": "2017-12-06T18:53:11Z",
			"version": "v6.0.0",
			"versionExact": "v6.0.0"
		},
		{
			"checksumSHA1": "V9QeWExquw+SwwR4hH+wqZhMPSM=",
			"path": "k8s.io/client-go/kubernetes/typed/rbac/v1",
			"revision": "78700dec6369ba22221b72770783300f143df150",
			"revisionTime": "2017-12-06T18:53:11Z",
			"version": "v6.0.0",
			"versionExact": "v6.0.0"
		},
		{
			"checksumSHA1": "jek0PRdPmR8gqH+eZsTJP8G0H08=",
			"path": "k8s.io/client-go/kubernetes/typed/rbac/v1alpha1",
			"revision": "78700dec6369ba22221b72770783300f143df150",
			"revisionTime": "2017-12-06T18:53:11Z",
			"version": "v6.0.0",
			"versionExact": "v6.0.0"
		},
		{
			"checksumSHA1": "s825MDX73mV7A5OJY/MN5hmgMQc=",
			"path": "k8s.io/client-go/kubernetes/typed/rbac/v1beta1",
			"revision": "78700dec6369ba22221b72770783300f143df150",
			"revisionTime": "2017-12-06T18:53:11Z",
			"version": "v6.0.0",
			"versionExact": "v6.0.0"
		},
		{
			"checksumSHA1": "4ek09NIy7kCPpLPIYr4LU3kuqz8=",
			"path": "k8s.io/client-go/kubernetes/typed/scheduling/v1alpha1",
			"revision": "78700dec6369ba22221b72770783300f143df150",
			"revisionTime": "2017-12-06T18:53:11Z",
			"version": "v6.0.0",
			"versionExact": "v6.0.0"
		},
		{
			"checksumSHA1": "i0usgDXplUrcv2n2DUdViDb9WGU=",
			"path": "k8s.io/client-go/kubernetes/typed/settings/v1alpha1",
			"revision": "78700dec6369ba22221b72770783300f143df150",
			"revisionTime": "2017-12-06T18:53:11Z",
			"version": "v6.0.0",
			"versionExact": "v6.0.0"
		},
		{
			"checksumSHA1": "N89lneIkXOjeh87xL09NLNZzFtk=",
			"path": "k8s.io/client-go/kubernetes/typed/storage/v1",
			"revision": "78700dec6369ba22221b72770783300f143df150",
			"revisionTime": "2017-12-06T18:53:11Z",
			"version": "v6.0.0",
			"versionExact": "v6.0.0"
		},
		{
			"checksumSHA1": "wMHKlTyuC5A3yRErWqP4lGU7iVY=",
			"path": "k8s.io/client-go/kubernetes/typed/storage/v1alpha1",
			"revision": "78700dec6369ba22221b72770783300f143df150",
			"revisionTime": "2017-12-06T18:53:11Z",
			"version": "v6.0.0",
			"versionExact": "v6.0.0"
		},
		{
			"checksumSHA1": "B53yxiSFp9vCJVbF/8qDSuVbCzg=",
			"path": "k8s.io/client-go/kubernetes/typed/storage/v1beta1",
			"revision": "78700dec6369ba22221b72770783300f143df150",
			"revisionTime": "2017-12-06T18:53:11Z",
			"version": "v6.0.0",
			"versionExact": "v6.0.0"
		},
		{
			"checksumSHA1": "H25gc1/2dHqA07N8Gx9Uu2QcUGs=",
			"path": "k8s.io/client-go/pkg/version",
			"revision": "78700dec6369ba22221b72770783300f143df150",
			"revisionTime": "2017-12-06T18:53:11Z",
			"version": "v6.0.0",
			"versionExact": "v6.0.0"
		},
		{
			"checksumSHA1": "19ZRkOQXOKWrPHnzhGplONAdNBQ=",
			"path": "k8s.io/client-go/rest",
			"revision": "78700dec6369ba22221b72770783300f143df150",
			"revisionTime": "2017-12-06T18:53:11Z",
			"version": "v6.0.0",
			"versionExact": "v6.0.0"
		},
		{
			"checksumSHA1": "M0FDUGLtrZ2OMNA34i/CKv8fTrE=",
			"path": "k8s.io/client-go/rest/watch",
			"revision": "78700dec6369ba22221b72770783300f143df150",
			"revisionTime": "2017-12-06T18:53:11Z",
			"version": "v6.0.0",
			"versionExact": "v6.0.0"
		},
		{
			"checksumSHA1": "eO/OiNf5UgU+dQk7IK93EG/Uo6c=",
			"path": "k8s.io/client-go/tools/auth",
			"revision": "78700dec6369ba22221b72770783300f143df150",
			"revisionTime": "2017-12-06T18:53:11Z",
			"version": "v6.0.0",
			"versionExact": "v6.0.0"
		},
		{
			"checksumSHA1": "80dIwT+I3Qw7Li2vX39zE/NTj9c=",
			"path": "k8s.io/client-go/tools/clientcmd",
			"revision": "78700dec6369ba22221b72770783300f143df150",
			"revisionTime": "2017-12-06T18:53:11Z",
			"version": "v6.0.0",
			"versionExact": "v6.0.0"
		},
		{
			"checksumSHA1": "LGu6xGw90Z4Ofk8gBH1jZfqg/kg=",
			"path": "k8s.io/client-go/tools/clientcmd/api",
			"revision": "78700dec6369ba22221b72770783300f143df150",
			"revisionTime": "2017-12-06T18:53:11Z",
			"version": "v6.0.0",
			"versionExact": "v6.0.0"
		},
		{
			"checksumSHA1": "jr8SKI2j7OUkR64nylGgi8u2P+A=",
			"path": "k8s.io/client-go/tools/clientcmd/api/latest",
			"revision": "78700dec6369ba22221b72770783300f143df150",
			"revisionTime": "2017-12-06T18:53:11Z",
			"version": "v6.0.0",
			"versionExact": "v6.0.0"
		},
		{
			"checksumSHA1": "1dKpxTSWzEM/VTa9Mr1+bpKRvC4=",
			"path": "k8s.io/client-go/tools/clientcmd/api/v1",
			"revision": "78700dec6369ba22221b72770783300f143df150",
			"revisionTime": "2017-12-06T18:53:11Z",
			"version": "v6.0.0",
			"versionExact": "v6.0.0"
		},
		{
			"checksumSHA1": "GxtcTCanDg8Sw2TZJp17QvAz/F8=",
			"path": "k8s.io/client-go/tools/metrics",
			"revision": "78700dec6369ba22221b72770783300f143df150",
			"revisionTime": "2017-12-06T18:53:11Z",
			"version": "v6.0.0",
			"versionExact": "v6.0.0"
		},
		{
			"checksumSHA1": "ovCbP7mHGNp8MHFSQimIOrQ+dIU=",
			"path": "k8s.io/client-go/tools/reference",
			"revision": "78700dec6369ba22221b72770783300f143df150",
			"revisionTime": "2017-12-06T18:53:11Z",
			"version": "v6.0.0",
			"versionExact": "v6.0.0"
		},
		{
			"checksumSHA1": "bMhJPnz9vDtvTbN+SJUh+LQKNRo=",
			"path": "k8s.io/client-go/tools/remotecommand",
			"revision": "78700dec6369ba22221b72770783300f143df150",
			"revisionTime": "2017-12-06T18:53:11Z",
			"version": "v6.0.0",
			"versionExact": "v6.0.0"
		},
		{
			"checksumSHA1": "ovP8dqDsXe94Zz+g/JW9n+nDQhQ=",
			"path": "k8s.io/client-go/transport",
			"revision": "78700dec6369ba22221b72770783300f143df150",
			"revisionTime": "2017-12-06T18:53:11Z",
			"version": "v6.0.0",
			"versionExact": "v6.0.0"
		},
		{
			"checksumSHA1": "p0s95paGotRW+wqbrURxG6HQfB0=",
			"path": "k8s.io/client-go/transport/spdy",
			"revision": "78700dec6369ba22221b72770783300f143df150",
			"revisionTime": "2017-12-06T18:53:11Z",
			"version": "v6.0.0",
			"versionExact": "v6.0.0"
		},
		{
			"checksumSHA1": "2yokbokTrzhLqCtYPvxjcGmXuLw=",
			"path": "k8s.io/client-go/util/cert",
			"revision": "78700dec6369ba22221b72770783300f143df150",
			"revisionTime": "2017-12-06T18:53:11Z",
			"version": "v6.0.0",
			"versionExact": "v6.0.0"
		},
		{
			"checksumSHA1": "UdDZlxcUjHNGrgZ60irOAvri4Gc=",
			"path": "k8s.io/client-go/util/exec",
			"revision": "78700dec6369ba22221b72770783300f143df150",
			"revisionTime": "2017-12-06T18:53:11Z",
			"version": "v6.0.0",
			"versionExact": "v6.0.0"
		},
		{
			"checksumSHA1": "MYbpCIl6JA5p1QplR2vZhg5cSs8=",
			"path": "k8s.io/client-go/util/flowcontrol",
			"revision": "78700dec6369ba22221b72770783300f143df150",
			"revisionTime": "2017-12-06T18:53:11Z",
			"version": "v6.0.0",
			"versionExact": "v6.0.0"
		},
		{
			"checksumSHA1": "PEK+ZmfZjB5eunb7QPMU125Bvms=",
			"path": "k8s.io/client-go/util/homedir",
			"revision": "78700dec6369ba22221b72770783300f143df150",
			"revisionTime": "2017-12-06T18:53:11Z",
			"version": "v6.0.0",
			"versionExact": "v6.0.0"
		},
		{
			"checksumSHA1": "sbSkAg+ubomXBwCmTysDmYcD9ag=",
			"path": "k8s.io/client-go/util/integer",
			"revision": "78700dec6369ba22221b72770783300f143df150",
			"revisionTime": "2017-12-06T18:53:11Z",
			"version": "v6.0.0",
			"versionExact": "v6.0.0"
		}
	],
	"rootPath": "github.com/kowala-tech/kUSD"
}<|MERGE_RESOLUTION|>--- conflicted
+++ resolved
@@ -117,7 +117,6 @@
 			"revisionTime": "2017-04-22T21:51:12Z"
 		},
 		{
-<<<<<<< HEAD
 			"checksumSHA1": "5Z0J6IIV39bPOf0NOVHLolGwcfo=",
 			"path": "github.com/docker/spdystream",
 			"revision": "bc6354cbbc295e925e4c611ffe90c1f287ee54db",
@@ -128,10 +127,10 @@
 			"path": "github.com/docker/spdystream/spdy",
 			"revision": "bc6354cbbc295e925e4c611ffe90c1f287ee54db",
 			"revisionTime": "2017-09-12T18:36:27Z"
-=======
+		},
+		{
 			"path": "github.com/dougEfresh/logzio",
 			"revision": ""
->>>>>>> cbd77c8d
 		},
 		{
 			"checksumSHA1": "zYnPsNAVm1/ViwCkN++dX2JQhBo=",
