pragma solidity 0.4.24;

import "openzeppelin-solidity/contracts/lifecycle/Pausable.sol";
<<<<<<< HEAD
import "./Consensus.sol";

=======
import "../consensus/mgr/ValidatorMgr.sol";
/**
* @title Oracle Manager contract
*/
>>>>>>> e5b9c958
contract OracleMgr is Pausable {
     
    uint public maxNumOracles;
    uint public syncFrequency;
    uint public updatePeriod;
    Consensus consensus;

    struct OraclePrice {
        uint price;
        address oracle;
    }

    struct Oracle {
        uint index;
        bool isOracle;
        bool hasSubmittedPrice;
    }
    
    mapping (address => Oracle) private oracleRegistry;
    
    // oraclePool contains the oracle identity ordered by the biggest deposit to
    // the smallest deposit.
    address[] private oraclePool;

    OraclePrice[] private prices;

    modifier onlyOracle {
        require(isOracle(msg.sender));
        _;
    }

    modifier onlyNewCandidate {
        require(!isOracle(msg.sender));
        _;
    }

    modifier onlySuperNode {
        require(consensus.isSuperNode(msg.sender));
        _;
    }

    modifier onlyOnce {
        require(!oracleRegistry[msg.sender].hasSubmittedPrice);
        _;
    }

    /**
     * Constructor.
     * @param _initialPrice Initial Price.
     * @param _baseDeposit base deposit for Oracle.
     * @param _maxNumOracles Maximum numbers of Oracles.
     * @param _freezePeriod Freeze period for Oracle's deposit.
     * @param _syncFrequency Synchronize frequency for Oracles.
     * @param _updatePeriod Update period.
     */
    function OracleMgr(
        uint _maxNumOracles,
        uint _syncFrequency,
        uint _updatePeriod,
        address _consensusAddr) 
    public {
        require(_maxNumOracles > 0);

        // sync enabled
        if (_syncFrequency > 0) {
            require(_updatePeriod > 0 && _updatePeriod <= _syncFrequency);
        }
        
        maxNumOracles = _maxNumOracles;
        syncFrequency = _syncFrequency;
        updatePeriod = _updatePeriod;
        consensus = Consensus(_consensusAddr);
    }

    /**
     * @dev Checks if given address is Oracle
     * @param identity Address of an Oracle.
     */
    function isOracle(address identity) public view returns (bool isIndeed) {
        return oracleRegistry[identity].isOracle;
    }

<<<<<<< HEAD
    function _hasAvailability() private view returns (bool available) {
=======
    /**
     * @dev Checks availability of OraclePool
     */
    function _hasAvailability() public view returns (bool available) {
>>>>>>> e5b9c958
        return (maxNumOracles - oraclePool.length) > 0;
    }

    /**
     * @dev Deletes given oracle
     * @param identity Address of an Oracle.
     */
    function _deleteOracle(address identity) private {
        Oracle oracle = oracleRegistry[identity];
<<<<<<< HEAD
        uint rowToDelete = oracle.index;
        delete oracleRegistry[identity];
        
        // replace the deprecated record with the last element
        address keyToMove = oraclePool[oraclePool.length-1];
        oraclePool[rowToDelete] = keyToMove;
        oracleRegistry[keyToMove].index = rowToDelete;
        oraclePool.length--;       
=======
        for (uint index = oracle.index; index < oraclePool.length - 1; index++) {
            oraclePool[index] = oraclePool[index + 1];
        }
        oraclePool.length--;

        oracle.isOracle = false;
        oracle.deposits[oracle.deposits.length - 1].availableAt = now + freezePeriod;
    }

    /**
     * @dev removes the oracle with the smallest deposit
     */
    function _deleteSmallestBidder() private {
        _deleteOracle(oraclePool[oraclePool.length - 1]);
>>>>>>> e5b9c958
    }

    /**
     * @dev Inserts oracle
     * @param identity Address of an Oracle.
     * @param deposit Deposit ammount
     */
    function _insertOracle(address identity, uint deposit) private {
        Oracle oracle = oracleRegistry[identity];
        oracle.index = oraclePool.push(identity) - 1;
        oracle.isOracle = true;
    }

    /**
     * @dev Get Oracle count
     */
    function getOracleCount() public view returns (uint count) {
        return oraclePool.length;
    }

<<<<<<< HEAD
    function getOracleAtIndex(uint index) public view returns (address code) {
        code = oraclePool[index];
        Oracle oracle = oracleRegistry[code];
    }

    function getPriceCount() public view returns (uint count) {
        return prices.length;
    }

    function getPriceAtIndex(uint index) public view returns (uint price, address oracle) {
        OraclePrice oraclePrice = prices[index];
        price = oraclePrice.price;
        oracle = oraclePrice.oracle;
    }

    // registerOracle registers a new candidate as oracle
    function registerOracle() public payable whenNotPaused onlyNewCandidate onlySuperNode {
        require(_hasAvailability());
=======
    /**
     * @dev Get Oracle information
     * @param index index of an Oracle to check.
     */
    function getOracleAtIndex(uint index) public view returns (address code, uint deposit) {
        code = oraclePool[index];
        Oracle oracle = oracleRegistry[code];
        deposit = oracle.deposits[oracle.deposits.length - 1].amount;
    }

    /**
     * @dev returns the base deposit if there are positions available or
        the current smallest deposit required if there aren't positions available.
     */
    function getMinimumDeposit() public view returns (uint deposit) {
        // there are positions for validator available
        if (_hasAvailability()) {
            return baseDeposit;
        } else {
            Oracle smallestBidder = oracleRegistry[oraclePool[oraclePool.length - 1]];               
            return smallestBidder.deposits[smallestBidder.deposits.length - 1].amount + 1;
        }
    }
    
    /**
     * @dev Get deposit count
     */
    function getDepositCount() public view returns (uint count) {
        return oracleRegistry[msg.sender].deposits.length; 
    }
    /**
     * @dev Get deposit at given index
     * @param index index of an Oracle
     */
    function getDepositAtIndex(uint index) public view returns (uint amount, uint availableAt) {
        Deposit deposit = oracleRegistry[msg.sender].deposits[index];
        return (deposit.amount, deposit.availableAt);
    }

    /**
     * @dev Registers a new candidate as oracle
     */
    function registerOracle() public payable whenNotPaused onlyNewCandidate onlyWithMinDeposit onlySuperNode {
        if (!_hasAvailability()) {
            _deleteSmallestBidder();
        }
>>>>>>> e5b9c958
        _insertOracle(msg.sender, msg.value);
    }

    /**
     * @dev Deregisters the msg sender from the oracle set
     */
    function deregisterOracle() public whenNotPaused onlyOracle {
        _deleteOracle(msg.sender);
    }

<<<<<<< HEAD
    function submitPrice(uint _price) public whenNotPaused onlyOracle onlyOnce {
        oracleRegistry[msg.sender].hasSubmittedPrice = true;
        prices.push(OraclePrice({price: _price, oracle: msg.sender}));
=======
    /**
     * @dev Remove deposit from an Oracle
     * @param identity Address of an Oracle.
     * @param index index of an Oracle
     */
    function _removeDeposits(address identity, uint index) private {
        if (index == 0) return;

        Oracle oracle = oracleRegistry[identity];
        uint lo = 0;
        uint hi = index;
        while (hi < oracle.deposits.length) {
            oracle.deposits[lo] = oracle.deposits[hi];
            lo++;
            hi++;
        }
        oracle.deposits.length = lo;
    }

    /**
     * @dev transfers locked deposit(s) back the user account if they are past the freeze period
     */
    function releaseDeposits() public whenNotPaused {
        uint refund = 0;
        uint i = 0;
        Deposit[] deposits = oracleRegistry[msg.sender].deposits;
        
        for (; i < deposits.length && deposits[i].availableAt != 0; i++) {
            if (now < deposits[i].availableAt) {
                break;
            }
            refund += deposits[i].amount;
        }
        
        _removeDeposits(msg.sender, i);

        if (refund > 0) {
            msg.sender.transfer(refund);
        }
    }
    
    /**
     * @dev Adds price
     * @param _price price
     */
    function addPrice(uint _price) public whenNotPaused onlyOracle onlyValidPrice(_price) {
        price = _price;
>>>>>>> e5b9c958
    }
}<|MERGE_RESOLUTION|>--- conflicted
+++ resolved
@@ -1,15 +1,11 @@
 pragma solidity 0.4.24;
 
 import "openzeppelin-solidity/contracts/lifecycle/Pausable.sol";
-<<<<<<< HEAD
 import "./Consensus.sol";
 
-=======
-import "../consensus/mgr/ValidatorMgr.sol";
 /**
 * @title Oracle Manager contract
 */
->>>>>>> e5b9c958
 contract OracleMgr is Pausable {
      
     uint public maxNumOracles;
@@ -58,10 +54,7 @@
 
     /**
      * Constructor.
-     * @param _initialPrice Initial Price.
-     * @param _baseDeposit base deposit for Oracle.
      * @param _maxNumOracles Maximum numbers of Oracles.
-     * @param _freezePeriod Freeze period for Oracle's deposit.
      * @param _syncFrequency Synchronize frequency for Oracles.
      * @param _updatePeriod Update period.
      */
@@ -92,14 +85,10 @@
         return oracleRegistry[identity].isOracle;
     }
 
-<<<<<<< HEAD
-    function _hasAvailability() private view returns (bool available) {
-=======
     /**
      * @dev Checks availability of OraclePool
      */
-    function _hasAvailability() public view returns (bool available) {
->>>>>>> e5b9c958
+    function _hasAvailability() private view returns (bool available) {
         return (maxNumOracles - oraclePool.length) > 0;
     }
 
@@ -109,7 +98,6 @@
      */
     function _deleteOracle(address identity) private {
         Oracle oracle = oracleRegistry[identity];
-<<<<<<< HEAD
         uint rowToDelete = oracle.index;
         delete oracleRegistry[identity];
         
@@ -118,22 +106,6 @@
         oraclePool[rowToDelete] = keyToMove;
         oracleRegistry[keyToMove].index = rowToDelete;
         oraclePool.length--;       
-=======
-        for (uint index = oracle.index; index < oraclePool.length - 1; index++) {
-            oraclePool[index] = oraclePool[index + 1];
-        }
-        oraclePool.length--;
-
-        oracle.isOracle = false;
-        oracle.deposits[oracle.deposits.length - 1].availableAt = now + freezePeriod;
-    }
-
-    /**
-     * @dev removes the oracle with the smallest deposit
-     */
-    function _deleteSmallestBidder() private {
-        _deleteOracle(oraclePool[oraclePool.length - 1]);
->>>>>>> e5b9c958
     }
 
     /**
@@ -154,73 +126,37 @@
         return oraclePool.length;
     }
 
-<<<<<<< HEAD
+    /**
+     * @dev Get Oracle information
+     * @param index index of an Oracle to check.
+     */
     function getOracleAtIndex(uint index) public view returns (address code) {
         code = oraclePool[index];
         Oracle oracle = oracleRegistry[code];
     }
 
+    /**
+     * @dev Get submissions count
+     */
     function getPriceCount() public view returns (uint count) {
         return prices.length;
     }
 
+    /**
+     * @dev Get submissions information
+     * @param index index of a submission to check.
+     */
     function getPriceAtIndex(uint index) public view returns (uint price, address oracle) {
         OraclePrice oraclePrice = prices[index];
         price = oraclePrice.price;
         oracle = oraclePrice.oracle;
     }
 
-    // registerOracle registers a new candidate as oracle
-    function registerOracle() public payable whenNotPaused onlyNewCandidate onlySuperNode {
-        require(_hasAvailability());
-=======
-    /**
-     * @dev Get Oracle information
-     * @param index index of an Oracle to check.
-     */
-    function getOracleAtIndex(uint index) public view returns (address code, uint deposit) {
-        code = oraclePool[index];
-        Oracle oracle = oracleRegistry[code];
-        deposit = oracle.deposits[oracle.deposits.length - 1].amount;
-    }
-
-    /**
-     * @dev returns the base deposit if there are positions available or
-        the current smallest deposit required if there aren't positions available.
-     */
-    function getMinimumDeposit() public view returns (uint deposit) {
-        // there are positions for validator available
-        if (_hasAvailability()) {
-            return baseDeposit;
-        } else {
-            Oracle smallestBidder = oracleRegistry[oraclePool[oraclePool.length - 1]];               
-            return smallestBidder.deposits[smallestBidder.deposits.length - 1].amount + 1;
-        }
-    }
-    
-    /**
-     * @dev Get deposit count
-     */
-    function getDepositCount() public view returns (uint count) {
-        return oracleRegistry[msg.sender].deposits.length; 
-    }
-    /**
-     * @dev Get deposit at given index
-     * @param index index of an Oracle
-     */
-    function getDepositAtIndex(uint index) public view returns (uint amount, uint availableAt) {
-        Deposit deposit = oracleRegistry[msg.sender].deposits[index];
-        return (deposit.amount, deposit.availableAt);
-    }
-
     /**
      * @dev Registers a new candidate as oracle
      */
-    function registerOracle() public payable whenNotPaused onlyNewCandidate onlyWithMinDeposit onlySuperNode {
-        if (!_hasAvailability()) {
-            _deleteSmallestBidder();
-        }
->>>>>>> e5b9c958
+    function registerOracle() public payable whenNotPaused onlyNewCandidate onlySuperNode {
+        require(_hasAvailability());
         _insertOracle(msg.sender, msg.value);
     }
 
@@ -231,58 +167,12 @@
         _deleteOracle(msg.sender);
     }
 
-<<<<<<< HEAD
-    function submitPrice(uint _price) public whenNotPaused onlyOracle onlyOnce {
-        oracleRegistry[msg.sender].hasSubmittedPrice = true;
-        prices.push(OraclePrice({price: _price, oracle: msg.sender}));
-=======
-    /**
-     * @dev Remove deposit from an Oracle
-     * @param identity Address of an Oracle.
-     * @param index index of an Oracle
-     */
-    function _removeDeposits(address identity, uint index) private {
-        if (index == 0) return;
-
-        Oracle oracle = oracleRegistry[identity];
-        uint lo = 0;
-        uint hi = index;
-        while (hi < oracle.deposits.length) {
-            oracle.deposits[lo] = oracle.deposits[hi];
-            lo++;
-            hi++;
-        }
-        oracle.deposits.length = lo;
-    }
-
-    /**
-     * @dev transfers locked deposit(s) back the user account if they are past the freeze period
-     */
-    function releaseDeposits() public whenNotPaused {
-        uint refund = 0;
-        uint i = 0;
-        Deposit[] deposits = oracleRegistry[msg.sender].deposits;
-        
-        for (; i < deposits.length && deposits[i].availableAt != 0; i++) {
-            if (now < deposits[i].availableAt) {
-                break;
-            }
-            refund += deposits[i].amount;
-        }
-        
-        _removeDeposits(msg.sender, i);
-
-        if (refund > 0) {
-            msg.sender.transfer(refund);
-        }
-    }
-    
     /**
      * @dev Adds price
      * @param _price price
      */
-    function addPrice(uint _price) public whenNotPaused onlyOracle onlyValidPrice(_price) {
-        price = _price;
->>>>>>> e5b9c958
+    function submitPrice(uint _price) public whenNotPaused onlyOracle onlyOnce {
+        oracleRegistry[msg.sender].hasSubmittedPrice = true;
+        prices.push(OraclePrice({price: _price, oracle: msg.sender}));
     }
 }