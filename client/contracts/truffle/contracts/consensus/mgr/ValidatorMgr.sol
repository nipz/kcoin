pragma solidity 0.4.24;

import "openzeppelin-solidity/contracts/lifecycle/Pausable.sol";
import "../../token/ERC223.sol";
// @NOTE (rgeraldes) - https://github.com/kowala-tech/kcoin/client/issues/284
//import "github.com/kowala-tech/kcoin/client/contracts/token/contracts/TokenReceiver.sol" as receiver; 

contract ValidatorMgr is Pausable {
    uint public baseDeposit;       
    uint public maxNumValidators;
    uint public freezePeriod;
    bytes32 public validatorsChecksum;
    address public miningTokenAddr;
<<<<<<< HEAD
    uint public reward;
=======
    uint public superNodeAmount;
>>>>>>> 04d1bb40

    struct Deposit {
        uint amount;
        uint availableAt;
    }

    struct Validator {
        uint index;
        bool isValidator;
        bool isGenesis;

        // @NOTE (rgeraldes) - users can have more than one deposit
        // Example: user leaves and re-enters the election. At this point
        // the initial deposit will have a release date and the validator 
        // will have a new deposit for the current election.
        Deposit[] deposits; 
    }

    struct TKN {
        address sender;
        uint value;
        //bytes data;
        //bytes4 sig;
    }
    
    mapping (address => Validator) private validatorRegistry;
    
    // validatorPool contains the validator code ordered by the biggest deposit to
    // the smallest deposit.
    address[] validatorPool;

    TKN tkn;

    modifier onlyWithMinDeposit {
        require(tkn.value >= getMinimumDeposit());
        _;
    }

    modifier onlyValidator {
        require(isValidator(msg.sender));
        _;
    }

    modifier onlyNewCandidate {
        require(!isValidator(tkn.sender));
        _;
    }

    function ValidatorMgr(uint _baseDeposit, uint _maxNumValidators, uint _freezePeriod, address _miningTokenAddr, uint _superNodeAmount) public {
        require(_maxNumValidators >= 1);

        baseDeposit = _baseDeposit;
        maxNumValidators = _maxNumValidators;
        freezePeriod = _freezePeriod * 1 days;
        miningTokenAddr = _miningTokenAddr;
        superNodeAmount = _superNodeAmount;
    }

    function isGenesisValidator(address code) public view returns (bool isIndeed) {
        return validatorRegistry[code].isGenesis;
    }

    function isValidator(address code) public view returns (bool isIndeed) {
        return validatorRegistry[code].isValidator;
    }

    function isSuperNode(address code) public view returns (bool isIndeed) {
        if (!isValidator(code)) return false;

        Deposit[] deposits = validatorRegistry[code].deposits;
        return deposits[deposits.length - 1].amount >= superNodeAmount;
    }

    function getValidatorCount() public view returns (uint count) {
        return validatorPool.length;
    }

    function getValidatorAtIndex(uint index) public view returns (address code, uint deposit) {
        code = validatorPool[index];
        Validator validator = validatorRegistry[code];
        deposit = validator.deposits[validator.deposits.length - 1].amount;
    }

    function _hasAvailability() public view returns (bool available) {
        return (maxNumValidators - validatorPool.length) > 0;
    }

    // getMinimumDeposit returns the base deposit if there are positions available or
    // the current smallest deposit required if there aren't positions availabe.
    function getMinimumDeposit() public view returns (uint deposit) {
        // there are positions for validator available
        if (_hasAvailability()) {
            return baseDeposit;
        } else {
            Validator smallestBidder = validatorRegistry[validatorPool[validatorPool.length - 1]];               
            return smallestBidder.deposits[smallestBidder.deposits.length - 1].amount + 1;
        }
    }

    function _updateChecksum() private {
        validatorsChecksum = keccak256(validatorPool);
    }

    function _insertValidator(address code, uint deposit) private {
        Validator sender = validatorRegistry[code];
        sender.index = validatorPool.push(code) - 1;
        sender.isValidator = true;
        if (block.number == 0) sender.isGenesis = true;
        
        sender.deposits.push(Deposit({amount:deposit, availableAt: 0}));
        for (uint index = sender.index; index > 0; index--) {
            Validator target = validatorRegistry[validatorPool[index - 1]];
            Deposit collateral = target.deposits[target.deposits.length - 1];
            if (deposit <= collateral.amount) {
                break;
            }
            validatorPool[index] = validatorPool[index - 1];
            validatorPool[index - 1] = code; 
            // update indexes
            target.index = index;
            sender.index = index - 1;
        }

        _updateChecksum();
    }

    function setBaseDeposit(uint deposit) public onlyOwner {
        baseDeposit = deposit;
    }

    function setMaxValidators(uint max) public onlyOwner { 
        if (max < validatorPool.length) {
            uint toRemove = validatorPool.length - max;
            for (uint i = 0; i < toRemove; i++) {
                _deleteSmallestBidder();
            }
        }
        maxNumValidators = max;   
    }

    function _deleteValidator(address account) private {
        Validator validator = validatorRegistry[account];
        for (uint index = validator.index; index < validatorPool.length - 1; index++) {
            validatorPool[index] = validatorPool[index + 1];
        }
        validatorPool.length--;

        validator.isValidator = false;
        validator.deposits[validator.deposits.length - 1].availableAt = now + freezePeriod;

        _updateChecksum();
    }

    // _deleteSmallestBidder removes the validator with the smallest deposit
    function _deleteSmallestBidder() private {
        _deleteValidator(validatorPool[validatorPool.length - 1]);
    }

    function getDepositCount() public view returns (uint count) {
        return validatorRegistry[msg.sender].deposits.length; 
    }

    function getDepositAtIndex(uint index) public view returns (uint amount, uint availableAt) {
        Deposit deposit = validatorRegistry[msg.sender].deposits[index];
        return (deposit.amount, deposit.availableAt);
    }

    function _registerValidator() private whenNotPaused onlyNewCandidate onlyWithMinDeposit {
        if (!_hasAvailability()) {
            _deleteSmallestBidder();
        }
        _insertValidator(tkn.sender, tkn.value);
    }

    function deregisterValidator() public whenNotPaused onlyValidator {
        _deleteValidator(msg.sender);
    }

    function _removeDeposits(address code, uint index) private {
        if (index == 0) return;

        Validator validator = validatorRegistry[code];
        uint lo = 0;
        uint hi = index;
        while (hi < validator.deposits.length) {
            validator.deposits[lo] = validator.deposits[hi];
            lo++;
            hi++;
        }
        validator.deposits.length = lo;
    }

    // releaseDeposits transfers locked deposit(s) back the user account if they
    // are past the freeze period
    function releaseDeposits() public whenNotPaused {
        uint refund = 0;
        uint i = 0;
        Deposit[] deposits = validatorRegistry[msg.sender].deposits;
        for (; i < deposits.length && deposits[i].availableAt != 0; i++) {
            if (now < deposits[i].availableAt) {
                // no need to iterate further since the release date
                // (if is different than 0) of the following deposits
                // will always be past than the current one.
                break;
            }
            refund += deposits[i].amount;
        }

        _removeDeposits(msg.sender, i);

        if (refund > 0) {
            ERC223 mtoken = ERC223(miningTokenAddr);
            mtoken.transfer(msg.sender, refund);
        }
    }

    function registerValidator(address _from, uint _value, bytes _data) public {
        //uint32 u = uint32(_data[3]) + (uint32(_data[2]) << 8) + (uint32(_data[1]) << 16) + (uint32(_data[0]) << 24);
        // SSTORE problem - expensive
        tkn = TKN(_from, _value/*, _data, bytes4(u)*/);
        _registerValidator();
    }
    
}<|MERGE_RESOLUTION|>--- conflicted
+++ resolved
@@ -11,11 +11,7 @@
     uint public freezePeriod;
     bytes32 public validatorsChecksum;
     address public miningTokenAddr;
-<<<<<<< HEAD
-    uint public reward;
-=======
     uint public superNodeAmount;
->>>>>>> 04d1bb40
 
     struct Deposit {
         uint amount;
