package consensus

import (
	"errors"
	"fmt"
	"math/big"
	"strings"
	"sync"

	"github.com/kowala-tech/kcoin/client/accounts"
	"github.com/kowala-tech/kcoin/client/accounts/abi"
	"github.com/kowala-tech/kcoin/client/accounts/abi/bind"
	"github.com/kowala-tech/kcoin/client/common"
	kns2 "github.com/kowala-tech/kcoin/client/common/kns"
	"github.com/kowala-tech/kcoin/client/contracts/bindings"
	"github.com/kowala-tech/kcoin/client/contracts/bindings/kns"
	"github.com/kowala-tech/kcoin/client/contracts/bindings/oracle"
	"github.com/kowala-tech/kcoin/client/contracts/bindings/ownership"
	"github.com/kowala-tech/kcoin/client/contracts/bindings/token"
	"github.com/kowala-tech/kcoin/client/core/types"
	"github.com/kowala-tech/kcoin/client/log"
	"github.com/kowala-tech/kcoin/client/params"
)

//go:generate solc --allow-paths ., --abi --bin --overwrite -o build github.com/kowala-tech/kcoin/client/contracts/=../../truffle/contracts openzeppelin-solidity/=../../truffle/node_modules/openzeppelin-solidity/  ../../truffle/contracts/consensus/mgr/ValidatorMgr.sol
//go:generate ../../../build/bin/abigen -abi build/ValidatorMgr.abi -bin build/ValidatorMgr.bin -pkg consensus -type ValidatorMgr -out ./gen_manager.go
//go:generate solc --allow-paths ., --abi --bin --overwrite -o build github.com/kowala-tech/kcoin/client/contracts/=../../truffle/contracts openzeppelin-solidity/=../../truffle/node_modules/openzeppelin-solidity/ ../../truffle/contracts/consensus/token/MiningToken.sol
//go:generate ../../../build/bin/abigen -abi build/MiningToken.abi -bin build/MiningToken.bin -pkg consensus -type MiningToken -out ./gen_mtoken.go

const RegistrationHandler = "registerValidator(address,uint256,bytes)"

var (
	DefaultData = []byte("not_zero")
)

// ValidatorsChecksum lets a validator know if there are changes in the validator set
type ValidatorsChecksum [32]byte

// Consensus is a gateway to the validators contracts on the network
type Consensus interface {
	Domain() string
	Join(walletAccount accounts.WalletAccount, amount *big.Int) error
	Leave(walletAccount accounts.WalletAccount) error
	RedeemDeposits(walletAccount accounts.WalletAccount) error
	ValidatorsChecksum() (ValidatorsChecksum, error)
	Validators() (types.Voters, error)
	GetValidatorCount() (*big.Int, error)
	MaxValidators() (*big.Int, error)
	Deposits(address common.Address) ([]*types.Deposit, error)
	IsGenesisValidator(address common.Address) (bool, error)
	IsValidator(address common.Address) (bool, error)
	MinimumDeposit() (*big.Int, error)
	Token() token.Token
	Minter
}

type Minter interface {
	Mint(opts *accounts.TransactOpts, to common.Address) (common.Hash, error)
}

type mUSD struct {
	*MiningToken
	chainID *big.Int
}

func NewMUSD(contractBackend bind.ContractBackend, chainID *big.Int) (*mUSD, error) {
	addr, err := getAddressFromKNS(
		params.KNSDomains[params.MiningTokenDomain].FullDomain(),
		contractBackend,
	)
	if err != nil {
		return nil, err
	}

	mtoken, err := NewMiningToken(addr, contractBackend)
	if err != nil {
		return nil, err
	}
	return &mUSD{MiningToken: mtoken, chainID: chainID}, nil
}

func (tkn *mUSD) Transfer(walletAccount accounts.WalletAccount, to common.Address, value *big.Int, data []byte, customFallback string) (common.Hash, error) {
	tx, err := tkn.MiningToken.Transfer(transactOpts(walletAccount, tkn.chainID), to, value, data, customFallback)
	if err != nil {
		return common.Hash{}, err
	}
	return tx.Hash(), err
}

func (tkn *mUSD) Mint(opts *accounts.TransactOpts, to common.Address, value *big.Int) (common.Hash, error) {
	tx, err := tkn.MiningToken.Mint(toBind(opts), to, value)
	if err != nil {
		return common.Hash{}, err
	}
	return tx.Hash(), err
}

func toBind(opts *accounts.TransactOpts) *bind.TransactOpts {
	return &bind.TransactOpts{
		From:     opts.From,
		Nonce:    opts.Nonce,
		Signer:   bind.SignerFn(opts.Signer),
		Value:    opts.Value,
		GasPrice: opts.GasPrice,
		GasLimit: opts.GasLimit.Uint64(),
		Context:  opts.Context,
	}
}

func (tkn *mUSD) BalanceOf(target common.Address) (*big.Int, error) {
	return tkn.MiningToken.BalanceOf(&bind.CallOpts{}, target)
}

func (tkn *mUSD) Name() (string, error) {
	return tkn.MiningToken.Name(&bind.CallOpts{})
}

type consensus struct {
	manager         *ValidatorMgr
	managerAddr     common.Address
	mtoken          token.Token
	chainID         *big.Int
	contractBackend bind.ContractBackend

	initMint       sync.Once
	multiSigWallet *ownership.MultiSigWallet
	oracle         *oracle.OracleMgr
}

<<<<<<< HEAD
// Binding returns a binding to the current consensus engine
func Binding(contractBackend bind.ContractBackend, chainID *big.Int) (*consensus, error) {
	addr, err := getAddressFromKNS(
		params.KNSDomains[params.ValidatorMgrDomain].FullDomain(),
		contractBackend,
	)
	if err != nil {
		return nil, err
=======
// Bind returns a binding to the current consensus engine
func Bind(contractBackend bind.ContractBackend, chainID *big.Int) (bindings.Binding, error) {
	addr, ok := mapValidatorMgrToAddr[chainID.Uint64()]
	if !ok {
		return nil, bindings.ErrNoAddress
>>>>>>> 3eedec23
	}

	manager, err := NewValidatorMgr(addr, contractBackend)
	if err != nil {
		return nil, err
	}

	mUSD, err := NewMUSD(contractBackend, chainID)
	if err != nil {
		return nil, err
	}

	return &consensus{
		manager:         manager,
		managerAddr:     addr,
		mtoken:          mUSD,
		chainID:         chainID,
		contractBackend: contractBackend,
	}, nil
}

func getAddressFromKNS(domain string, caller bind.ContractCaller) (common.Address, error) {
	resolver, err := kns.NewPublicResolverCaller(
		common.HexToAddress(bindings.ProxyResolverAddr),
		caller,
	)
	if err != nil {
		return common.Address{}, err
	}

	return resolver.Addr(nil, kns2.NameHash(domain))
}

func (consensus *consensus) Join(walletAccount accounts.WalletAccount, deposit *big.Int) error {
	log.Warn(fmt.Sprintf("Joining the network %v with a deposit %v. Account %q",
		consensus.chainID.String(), deposit.String(), walletAccount.Account().Address.String()))
	_, err := consensus.mtoken.Transfer(walletAccount, consensus.managerAddr, deposit, []byte("not_zero"), RegistrationHandler)
	if err != nil {
		return fmt.Errorf("failed to transact the deposit: %s", err)
	}

	return nil
}

func (consensus *consensus) Leave(walletAccount accounts.WalletAccount) error {
	log.Warn(fmt.Sprintf("Leaving the network %v. Account %q",
		consensus.chainID.String(), walletAccount.Account().Address.String()))
	_, err := consensus.manager.DeregisterValidator(transactOpts(walletAccount, consensus.chainID))
	if err != nil {
		return err
	}

	return nil
}

func (consensus *consensus) RedeemDeposits(walletAccount accounts.WalletAccount) error {
	log.Warn(fmt.Sprintf("Redeem deposit from the network %v. Account %q",
		consensus.chainID.String(), walletAccount.Account().Address.String()))
	_, err := consensus.manager.ReleaseDeposits(transactOpts(walletAccount, consensus.chainID))
	if err != nil {
		return err
	}

	return nil
}

func (consensus *consensus) ValidatorsChecksum() (ValidatorsChecksum, error) {
	return consensus.manager.ValidatorsChecksum(&bind.CallOpts{})
}

func (consensus *consensus) Validators() (types.Voters, error) {
	count, err := consensus.manager.GetValidatorCount(&bind.CallOpts{})
	if err != nil {
		return nil, err
	}

	voters := make([]*types.Voter, count.Uint64())
	for i := int64(0); i < count.Int64(); i++ {
		validator, err := consensus.manager.GetValidatorAtIndex(&bind.CallOpts{}, big.NewInt(i))
		if err != nil {
			return nil, err
		}

		weight := big.NewInt(0)
		voters[i] = types.NewVoter(validator.Code, validator.Deposit, weight)
	}

	return types.NewVoters(voters)
}

func (consensus *consensus) Deposits(addr common.Address) ([]*types.Deposit, error) {
	count, err := consensus.manager.GetDepositCount(&bind.CallOpts{From: addr})
	if err != nil {
		return nil, err
	}

	deposits := make([]*types.Deposit, count.Uint64())
	for i := int64(0); i < count.Int64(); i++ {
		deposit, err := consensus.manager.GetDepositAtIndex(&bind.CallOpts{From: addr}, big.NewInt(i))
		if err != nil {
			return nil, err
		}
		deposits[i] = types.NewDeposit(deposit.Amount, deposit.AvailableAt.Int64())
	}

	return deposits, nil
}

func (consensus *consensus) IsGenesisValidator(address common.Address) (bool, error) {
	return consensus.manager.IsGenesisValidator(&bind.CallOpts{}, address)
}

func (consensus *consensus) IsValidator(address common.Address) (bool, error) {
	return consensus.manager.IsValidator(&bind.CallOpts{}, address)
}

func (consensus *consensus) MinimumDeposit() (*big.Int, error) {
	return consensus.manager.GetMinimumDeposit(&bind.CallOpts{})
}

func (consensus *consensus) GetValidatorCount() (*big.Int, error) {
	return consensus.manager.GetValidatorCount(&bind.CallOpts{})
}

func (consensus *consensus) MaxValidators() (*big.Int, error) {
	return consensus.manager.MaxNumValidators(&bind.CallOpts{})
}

func (consensus *consensus) Token() token.Token {
	return consensus.mtoken
}

//Minter interface implementation

func (consensus *consensus) MintInit() error {
	var err error
	consensus.initMint.Do(func() {
		if consensus.multiSigWallet == nil {
			addr, errKNS := getAddressFromKNS(
				params.KNSDomains[params.MultiSigDomain].FullDomain(),
				consensus.contractBackend,
			)
			if errKNS != nil {
				err = errKNS
				return
			}

			var multisig *ownership.MultiSigWallet
			multisig, err = ownership.NewMultiSigWallet(addr, consensus.contractBackend)
			if err != nil {
				return
			}

			consensus.multiSigWallet = multisig
		}

		if consensus.oracle == nil {
			addr, errKns := getAddressFromKNS(
				params.KNSDomains[params.OracleMgrDomain].FullDomain(),
				consensus.contractBackend,
			)
			if err != nil {
				err = errKns
				return
			}

			var oracleMgr *oracle.OracleMgr
			oracleMgr, err = oracle.NewOracleMgr(addr, consensus.contractBackend)
			if err != nil {
				return
			}

			consensus.oracle = oracleMgr
		}
	})

	return err
}

func (consensus *consensus) Mint(opts *accounts.TransactOpts, to common.Address) (common.Hash, error) {
	if err := consensus.MintInit(); err != nil {
		return common.Hash{}, err
	}

	tokenABI, err := abi.JSON(strings.NewReader(MiningTokenABI))
	if err != nil {
		return common.Hash{}, err
	}

	mintParams, err := tokenABI.Pack("mint", to, opts.Value)
	if err != nil {
		return common.Hash{}, err
	}

	tx, err := consensus.multiSigWallet.SubmitTransaction(toBind(opts), to, common.Big0, mintParams)
	if err != nil {
		return common.Hash{}, err
	}

	return tx.Hash(), err
}

// @TODO(rgeraldes) - temporary method
func (consensus *consensus) Domain() string {
	return ""
}

func transactOpts(walletAccount accounts.WalletAccount, chainID *big.Int) *bind.TransactOpts {
	signerAddress := walletAccount.Account().Address
	opts := &bind.TransactOpts{
		From: signerAddress,
		Signer: func(signer types.Signer, address common.Address, tx *types.Transaction) (*types.Transaction, error) {
			if address != signerAddress {
				return nil, errors.New("not authorized to sign this account")
			}
			return walletAccount.SignTx(walletAccount.Account(), tx, chainID)
		},
	}

	return opts
}<|MERGE_RESOLUTION|>--- conflicted
+++ resolved
@@ -127,7 +127,6 @@
 	oracle         *oracle.OracleMgr
 }
 
-<<<<<<< HEAD
 // Binding returns a binding to the current consensus engine
 func Binding(contractBackend bind.ContractBackend, chainID *big.Int) (*consensus, error) {
 	addr, err := getAddressFromKNS(
@@ -136,13 +135,6 @@
 	)
 	if err != nil {
 		return nil, err
-=======
-// Bind returns a binding to the current consensus engine
-func Bind(contractBackend bind.ContractBackend, chainID *big.Int) (bindings.Binding, error) {
-	addr, ok := mapValidatorMgrToAddr[chainID.Uint64()]
-	if !ok {
-		return nil, bindings.ErrNoAddress
->>>>>>> 3eedec23
 	}
 
 	manager, err := NewValidatorMgr(addr, contractBackend)
