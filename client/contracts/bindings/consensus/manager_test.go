package consensus_test

import (
	"crypto/ecdsa"
	"fmt"
	"math/big"
	"strings"
	"testing"
	"time"

	"github.com/kowala-tech/kcoin/client/accounts/abi"
	"github.com/kowala-tech/kcoin/client/accounts/abi/bind"
	"github.com/kowala-tech/kcoin/client/accounts/abi/bind/backends"
	"github.com/kowala-tech/kcoin/client/common"
	"github.com/kowala-tech/kcoin/client/contracts/bindings/consensus"
	"github.com/kowala-tech/kcoin/client/contracts/bindings/consensus/testfiles"
	testfiles2 "github.com/kowala-tech/kcoin/client/contracts/bindings/oracle/testfiles"
	"github.com/kowala-tech/kcoin/client/contracts/bindings/utils"
	"github.com/kowala-tech/kcoin/client/core"
	"github.com/kowala-tech/kcoin/client/core/state"
	"github.com/kowala-tech/kcoin/client/core/vm"
	"github.com/kowala-tech/kcoin/client/core/vm/runtime"
	"github.com/kowala-tech/kcoin/client/crypto"
	"github.com/kowala-tech/kcoin/client/kcoindb"
	"github.com/kowala-tech/kcoin/client/params"
	"github.com/stretchr/testify/suite"
)

var (
	owner, _       = ecdsa.GenerateKey(crypto.S256(), strings.NewReader("ownerAAAAAAAAAAAAAAAAAAAAAAAAAAAAAAAAAAAA")) // Needed deterministic in order to link NameHash lib in contract.
	user, _        = ecdsa.GenerateKey(crypto.S256(), strings.NewReader("userAAAAAAAAAAAAAAAAAAAAAAAAAAAAAAAAAAAAA"))
	secondsPerDay  = new(big.Int).SetUint64(86400)
	initialBalance = new(big.Int).Mul(new(big.Int).SetUint64(1000), new(big.Int).SetUint64(params.Kcoin))
)

<<<<<<< HEAD
func getDefaultOpts() genesis.Options {
	baseDeposit := uint64(20)
	superNodeAmount := uint64(6000000)
	tokenHolder := genesis.TokenHolder{
		Address:   getAddress(validator).Hex(),
		NumTokens: superNodeAmount,
	}

	opts := genesis.Options{
		Network: "test",
		Consensus: &genesis.ConsensusOpts{
			Engine:           "konsensus",
			MaxNumValidators: 10,
			FreezePeriod:     30,
			BaseDeposit:      baseDeposit,
			SuperNodeAmount:  superNodeAmount,
			Validators: []genesis.Validator{{
				Address: tokenHolder.Address,
				Deposit: tokenHolder.NumTokens,
			}},
			MiningToken: &genesis.MiningTokenOpts{
				Name:     "mUSD",
				Symbol:   "mUSD",
				Cap:      20000000,
				Decimals: 18,
				Holders:  []genesis.TokenHolder{tokenHolder, {Address: getAddress(user).Hex(), NumTokens: 10000000}},
			},
		},
		Governance: &genesis.GovernanceOpts{
			Origin:           getAddress(author).Hex(),
			Governors:        []string{getAddress(governor).Hex()},
			NumConfirmations: 1,
		},
		DataFeedSystem: &genesis.DataFeedSystemOpts{
			MaxNumOracles: 10,
		},
		PrefundedAccounts: []genesis.PrefundedAccount{
			{
				Address: tokenHolder.Address,
				Balance: 10,
			},
			{
				Address: getAddress(governor).Hex(),
				Balance: 10,
			},
			{
				Address: getAddress(user).Hex(),
				Balance: 10,
			},
			{
				Address: getAddress(deregistered).Hex(),
				Balance: 10,
			},
		},
	}

	return opts
}

=======
>>>>>>> 0a09529f
type ValidatorMgrSuite struct {
	utils.ContractTestSuite
	validatorMgr    *testfiles.ValidatorMgr
	tokenMock       *testfiles.TokenMock
	superNodeAmount *big.Int
	baseDeposit     *big.Int
}

func TestValidatorMgrSuite(t *testing.T) {
	suite.Run(t, new(ValidatorMgrSuite))
}

func (suite *ValidatorMgrSuite) BeforeTest(suiteName, testName string) {
	req := suite.Require()

	// we skip the following code to include to manipulate the genesis state
	// during the test
	if strings.Contains(testName, "TestIsGenesisValidator") {
		return
	}

	backend := backends.NewSimulatedBackend(core.GenesisAlloc{
		crypto.PubkeyToAddress(owner.PublicKey): core.GenesisAccount{
			Balance: initialBalance,
		},
		crypto.PubkeyToAddress(user.PublicKey): core.GenesisAccount{
			Balance: initialBalance,
		},
	})
	req.NotNil(backend)
	suite.Backend = backend

	// we deploy the contracts during the test
	if strings.Contains(testName, "TestDeploy") {
		return
	}

	maxNumValidators := 100
	freezePeriod := 1000
	switch {
	case strings.Contains(testName, "_Full"):
		maxNumValidators = 1
		fallthrough
	case strings.Contains(testName, "_UnlockedDeposit"):
		freezePeriod = 0
	}

	transactOpts := bind.NewKeyedTransactor(owner)

	suite.DeployStringsLibrary(transactOpts)
	suite.DeployNameHashLibrary(transactOpts)

	// deploy token mock
	mockAddr, _, tokenMock, err := testfiles.DeployTokenMock(transactOpts, suite.Backend)
	req.NoError(err)
	req.NotNil(tokenMock)
	req.NotZero(mockAddr)
	suite.tokenMock = tokenMock
	suite.Backend.Commit()

	resolverAddr := suite.DeployResolverMock(transactOpts, mockAddr)

	// deploy validator mgr
	baseDeposit := new(big.Int).SetUint64(100)
	superNodeAmount := new(big.Int).SetUint64(200)

	_, _, validatorMgr, err := testfiles.DeployValidatorMgr(
		transactOpts,
		suite.Backend,
		baseDeposit,
		big.NewInt(int64(maxNumValidators)),
		big.NewInt(int64(freezePeriod)),
		superNodeAmount,
		resolverAddr)

	req.NoError(err)
	req.NotNil(validatorMgr)
	suite.validatorMgr = validatorMgr
	suite.superNodeAmount = superNodeAmount
	suite.baseDeposit = baseDeposit

	suite.Backend.Commit()

}

func (suite *ValidatorMgrSuite) TestDeploy() {
	req := suite.Require()

	transactOpts := bind.NewKeyedTransactor(owner)

	suite.DeployStringsLibrary(transactOpts)
	suite.DeployNameHashLibrary(transactOpts)
	resolverAddr := suite.DeployResolverMock(transactOpts, common.Address{})

	// deploy token mock
	mockAddr, _, tokenMock, err := testfiles.DeployTokenMock(transactOpts, suite.Backend)
	req.NoError(err)
	req.NotNil(tokenMock)
	req.NotZero(mockAddr)
	suite.Backend.Commit()

	baseDeposit := new(big.Int).SetUint64(100)
	maxNumValidators := new(big.Int).SetUint64(100)
	freezePeriod := new(big.Int).SetUint64(1000)
	superNodeAmount := new(big.Int).SetUint64(500000)

	_, _, validatorMgr, err := testfiles.DeployValidatorMgr(
		transactOpts,
		suite.Backend,
		baseDeposit,
		maxNumValidators,
		freezePeriod,
		superNodeAmount,
		resolverAddr)

	req.NoError(err)
	req.NotNil(validatorMgr)

	suite.Backend.Commit()

	storedBaseDeposit, err := validatorMgr.BaseDeposit(&bind.CallOpts{})
	req.NoError(err)
	req.NotNil(storedBaseDeposit)
	req.Equal(baseDeposit, storedBaseDeposit)

	storedFreezePeriod, err := validatorMgr.FreezePeriod(&bind.CallOpts{})
	req.NoError(err)
	req.NotNil(storedFreezePeriod)
	req.Equal(dtos(freezePeriod), storedFreezePeriod)

	storedMaxNumValidators, err := validatorMgr.MaxNumValidators(&bind.CallOpts{})
	req.NoError(err)
	req.NotNil(storedMaxNumValidators)
	req.Equal(maxNumValidators, storedMaxNumValidators)

	expectedResolverAddr, err := validatorMgr.KnsResolver(&bind.CallOpts{})
	req.NoError(err)
	req.NotNil(expectedResolverAddr)
	req.Equal(resolverAddr, expectedResolverAddr)

	storedSuperNodeAmount, err := validatorMgr.SuperNodeAmount(&bind.CallOpts{})
	req.NoError(err)
	req.NotNil(storedSuperNodeAmount)
	req.Equal(superNodeAmount, storedSuperNodeAmount)
}

func (suite *ValidatorMgrSuite) TestDeploy_MaxNumValidatorsZero() {
	req := suite.Require()

	transactOpts := bind.NewKeyedTransactor(owner)

	// deploy token mock
	mockAddr, _, tokenMock, err := testfiles.DeployTokenMock(transactOpts, suite.Backend)
	req.NoError(err)
	req.NotNil(tokenMock)
	req.NotZero(mockAddr)

	suite.Backend.Commit()

	baseDeposit := new(big.Int).SetUint64(100)
	maxNumValidators := common.Big0 // set max num validators to zero
	freezePeriod := new(big.Int).SetUint64(1000)
	superNodeAmount := new(big.Int).SetUint64(500000)

	_, _, _, err = consensus.DeployValidatorMgr(
		transactOpts,
		suite.Backend,
		baseDeposit,
		maxNumValidators,
		freezePeriod,
		superNodeAmount,
		mockAddr)

	req.Error(err, "max number of validators cannot be zero")
}

func (suite *ValidatorMgrSuite) TestIsValidator() {
	req := suite.Require()

	// register validator 1
	registerOpts1 := bind.NewKeyedTransactor(owner)
	from1 := crypto.PubkeyToAddress(owner.PublicKey)
	value1 := new(big.Int).SetUint64(200)
	_, err := suite.validatorMgr.RegisterValidator(registerOpts1, from1, value1)
	req.NoError(err)

	// register validator 2
	registerOpts2 := bind.NewKeyedTransactor(user)
	from2 := crypto.PubkeyToAddress(user.PublicKey)
	value2 := new(big.Int).SetUint64(200)
	_, err = suite.validatorMgr.RegisterValidator(registerOpts2, from2, value2)
	req.NoError(err)

	// deregister validator 2
	_, err = suite.validatorMgr.DeregisterValidator(registerOpts2)
	req.NoError(err)

	// create a random user
	randomUser, err := crypto.GenerateKey()
	req.NoError(err)
	req.NotNil(randomUser)

	suite.Backend.Commit()

	testCases := []struct {
		name   string
		input  common.Address
		output bool
	}{
		{
			name:   "validator",
			input:  from1,
			output: true,
		},
		{
			name:   "deregistered validator",
			input:  from2,
			output: false,
		},
		{
			name:   "random user",
			input:  crypto.PubkeyToAddress(randomUser.PublicKey),
			output: false,
		},
	}
	for _, tc := range testCases {
		suite.T().Run(fmt.Sprintf("role: %s, address: %s", tc.name, tc.input.Hex()), func(t *testing.T) {
			isValidator, err := suite.validatorMgr.IsValidator(&bind.CallOpts{}, tc.input)
			req.NoError(err)
			req.Equal(tc.output, isValidator)
		})
	}
}

type vmTracer struct {
	data map[common.Address]map[common.Hash]common.Hash
}

func newVMTracer() *vmTracer {
	return &vmTracer{
		data: make(map[common.Address]map[common.Hash]common.Hash, 1024),
	}
}

func (vmt *vmTracer) CaptureState(env *vm.EVM, pc uint64, op vm.OpCode, gas, cost uint64, memory *vm.Memory, stack *vm.Stack, contract *vm.Contract, depth int, err error) error {
	if err != nil {
		return err
	}
	if op == vm.SSTORE {
		s := stack.Data()

		addrStorage, ok := vmt.getAddrStorage(contract.Address())
		if !ok {
			addrStorage = make(map[common.Hash]common.Hash, 1024)
			vmt.setAddrStorage(contract.Address(), addrStorage)
		}
		addrStorage[common.BigToHash(s[len(s)-1])] = common.BigToHash(s[len(s)-2])
	}
	return nil
}

func (vmt *vmTracer) getAddrStorage(contractAddress common.Address) (addrStorage map[common.Hash]common.Hash, ok bool) {
	addrStorage, ok = vmt.data[contractAddress]
	return
}

func (vmt *vmTracer) setAddrStorage(contractAddress common.Address, addrStorage map[common.Hash]common.Hash) {
	vmt.data[contractAddress] = addrStorage
}

func (vmt *vmTracer) CaptureStart(from common.Address, to common.Address, call bool, input []byte, gas uint64, value *big.Int) error {
	return nil
}

func (vmt *vmTracer) CaptureEnd(output []byte, gasUsed uint64, t time.Duration, err error) error {
	return nil
}

func (vmt *vmTracer) CaptureFault(env *vm.EVM, pc uint64, op vm.OpCode, gas, cost uint64, memory *vm.Memory, stack *vm.Stack, contract *vm.Contract, depth int, err error) error {
	return nil
}

func (suite *ValidatorMgrSuite) TestIsGenesisValidator() {
	req := suite.Require()

	sharedState, err := state.New(common.Hash{}, state.NewDatabase(kcoindb.NewMemDatabase()))
	req.NoError(err)
	req.NotNil(sharedState)

	runtimeCfg := &runtime.Config{
		State:       sharedState,
		BlockNumber: common.Big0,
		EVMConfig: vm.Config{
			Debug:  true,
			Tracer: newVMTracer(),
		},
		Origin: crypto.PubkeyToAddress(owner.PublicKey),
	}

	// deploy strings library
	stringsLibCode, stringsAddr, _, err := runtime.Create(common.FromHex(utils.StringsBin), runtimeCfg)
	req.NoError(err)
	req.NotZero(stringsLibCode)
	req.NotZero(stringsAddr)

	// deploy namehash library
	nameHashABI, err := abi.JSON(strings.NewReader(testfiles2.NameHashABI))
	req.NoError(err)
	req.NotNil(nameHashABI)

	nameHashLibCode, nameHashLibAddr, _, err := runtime.Create(common.FromHex(utils.NameHashBin), runtimeCfg)
	req.NoError(err)
	req.NotZero(nameHashLibCode)
	req.NotZero(nameHashLibAddr)

	// deploy token mock
	tokenMockABI, err := abi.JSON(strings.NewReader(testfiles.TokenMockABI))
	req.NoError(err)
	req.NotNil(tokenMockABI)

	tokenCode, tokenAddr, _, err := runtime.Create(common.FromHex(testfiles.TokenMockBin), runtimeCfg)
	req.NoError(err)
	req.NotZero(tokenCode)
	req.NotZero(tokenAddr)

	// Deploy resolver mock
	resolverMockABI, err := abi.JSON(strings.NewReader(testfiles2.DomainResolverMockABI))
	req.NoError(err)
	req.NotNil(resolverMockABI)

	resolverParams, err := resolverMockABI.Pack(
		"",
		tokenAddr,
	)
	req.NoError(err)

	resolverCode, resolverAddr, _, err := runtime.Create(append(common.FromHex(testfiles2.DomainResolverMockBin), resolverParams...), runtimeCfg)
	req.NoError(err)
	req.NotZero(resolverCode)
	req.NotZero(resolverAddr)

	// deploy validator mgr
	validatorMgrABI, err := abi.JSON(strings.NewReader(testfiles.ValidatorMgrABI))
	req.NoError(err)
	req.NotZero(validatorMgrABI)

	baseDeposit := new(big.Int).SetUint64(100)
	maxNumValidators := new(big.Int).SetUint64(100)
	freezePeriod := new(big.Int).SetUint64(10)
	superNodeAmount := new(big.Int).SetUint64(200)
	managerParams, err := validatorMgrABI.Pack(
		"",
		baseDeposit,
		maxNumValidators,
		freezePeriod,
		superNodeAmount,
		resolverAddr,
	)
	req.NoError(err)
	req.NotNil(managerParams)

	validatorMgrCode, validatorMgrAddr, _, err := runtime.Create(
		append(common.FromHex(testfiles.ValidatorMgrBin), managerParams...), runtimeCfg)

	req.NoError(err)
	req.NotZero(validatorMgrAddr)
	req.NotZero(validatorMgrCode)

	// register genesis validator
	genesisValidator, err := crypto.GenerateKey()
	req.NoError(err)
	req.NotNil(genesisValidator)

	genesisValidatorAddr := crypto.PubkeyToAddress(genesisValidator.PublicKey)
	req.NotZero(genesisValidatorAddr)

	registrationParams, err := validatorMgrABI.Pack(
		"registerValidator",
		genesisValidatorAddr,
		baseDeposit,
	)
	req.NoError(err)
	req.NotZero(registrationParams)

	runtimeCfg.Origin = genesisValidatorAddr
	_, _, err = runtime.Call(validatorMgrAddr, registrationParams, runtimeCfg)
	req.NoError(err)

	// create backend
	userAddr := crypto.PubkeyToAddress(user.PublicKey)
	backend := backends.NewSimulatedBackend(core.GenesisAlloc{
		tokenAddr: core.GenesisAccount{
			Code:    tokenCode,
			Storage: runtimeCfg.EVMConfig.Tracer.(*vmTracer).data[tokenAddr],
			Balance: common.Big0,
		},
		validatorMgrAddr: core.GenesisAccount{
			Code:    validatorMgrCode,
			Storage: runtimeCfg.EVMConfig.Tracer.(*vmTracer).data[validatorMgrAddr],
			Balance: common.Big0,
		},
		userAddr: core.GenesisAccount{
			Balance: initialBalance,
		},
	})
	req.NotNil(backend)
	suite.Backend = backend

	validatorMgr, err := testfiles.NewValidatorMgr(validatorMgrAddr, suite.Backend)
	req.NoError(err)
	req.NotNil(validatorMgr)
	suite.validatorMgr = validatorMgr

	// register a new validator (not genesis)
	registerOpts := bind.NewKeyedTransactor(user)
	from := crypto.PubkeyToAddress(user.PublicKey)
	value := baseDeposit
	_, err = suite.validatorMgr.RegisterValidator(registerOpts, from, value)
	req.NoError(err)

	// create a random user
	randomUser, err := crypto.GenerateKey()
	req.NoError(err)
	req.NotNil(randomUser)

	suite.Backend.Commit()

	testCases := []struct {
		name   string
		input  common.Address
		output bool
	}{
		{
			name:   "genesis validator",
			input:  genesisValidatorAddr,
			output: true,
		},
		{
			name:   "non-genesis validator",
			input:  userAddr,
			output: false,
		},
		{
			name:   "random user",
			input:  crypto.PubkeyToAddress(randomUser.PublicKey),
			output: false,
		},
	}
	for _, tc := range testCases {
		suite.T().Run(fmt.Sprintf("role: %s, address %s", tc.name, tc.input.Hex()), func(t *testing.T) {
			isValidator, err := suite.validatorMgr.IsGenesisValidator(&bind.CallOpts{}, tc.input)
			req.NoError(err)
			req.Equal(tc.output, isValidator)
		})
	}
}

func (suite *ValidatorMgrSuite) TestIsSuperNode() {
	req := suite.Require()

	// register validator as super node
	registerOpts1 := bind.NewKeyedTransactor(owner)
	from1 := crypto.PubkeyToAddress(owner.PublicKey)
	value1 := suite.superNodeAmount
	_, err := suite.validatorMgr.RegisterValidator(registerOpts1, from1, value1)
	req.NoError(err)

	// register another validator (not super node)
	registerOpts2 := bind.NewKeyedTransactor(user)
	from2 := crypto.PubkeyToAddress(user.PublicKey)
	value2 := new(big.Int).Sub(suite.superNodeAmount, common.Big1)
	_, err = suite.validatorMgr.RegisterValidator(registerOpts2, from2, value2)
	req.NoError(err)

	// create random user
	randomUser, err := crypto.GenerateKey()
	req.NoError(err)
	req.NotNil(randomUser)

	suite.Backend.Commit()

	testCases := []struct {
		name   string
		input  common.Address
		output bool
	}{
		{
			name:   "super node",
			input:  from1,
			output: true,
		},
		{
			name:   "not super node",
			input:  from2,
			output: false,
		},
		{
			name:   "not validator - random user",
			input:  crypto.PubkeyToAddress(randomUser.PublicKey),
			output: false,
		},
	}
	for _, tc := range testCases {
		suite.T().Run(fmt.Sprintf("name: %s, address %s", tc.name, tc.input.Hex()), func(t *testing.T) {
			isSuperNode, err := suite.validatorMgr.IsSuperNode(&bind.CallOpts{}, tc.input)
			req.NoError(err)
			req.Equal(tc.output, isSuperNode)
		})
	}
}

func (suite *ValidatorMgrSuite) TestGetMinimumDeposit_NotFull() {
	req := suite.Require()

	storedMinDeposit, err := suite.validatorMgr.GetMinimumDeposit(&bind.CallOpts{})
	req.NoError(err)
	req.NotNil(storedMinDeposit)
	req.Equal(suite.baseDeposit, storedMinDeposit)
}

func (suite *ValidatorMgrSuite) TestGetMinimumDeposit_Full() {
	req := suite.Require()

	// register validator to match the maximum number of validators
	registerOpts := bind.NewKeyedTransactor(owner)
	from := crypto.PubkeyToAddress(owner.PublicKey)
	value := suite.baseDeposit
	_, err := suite.validatorMgr.RegisterValidator(registerOpts, from, value)
	req.NoError(err)

	suite.Backend.Commit()

	storedMinDeposit, err := suite.validatorMgr.GetMinimumDeposit(&bind.CallOpts{})
	req.NoError(err)
	req.NotNil(storedMinDeposit)
	req.Equal(new(big.Int).Add(suite.baseDeposit, common.Big1), storedMinDeposit)
}

func (suite *ValidatorMgrSuite) TestRegisterValidator_WhenPaused() {
	req := suite.Require()

	pauseOpts := bind.NewKeyedTransactor(owner)
	_, err := suite.validatorMgr.Pause(pauseOpts)
	req.NoError(err)

	suite.Backend.Commit()

	// register validator
	registerOpts := bind.NewKeyedTransactor(owner)
	from := crypto.PubkeyToAddress(owner.PublicKey)
	value := suite.baseDeposit
	_, err = suite.validatorMgr.RegisterValidator(registerOpts, from, value)
	req.Error(err, "cannot register the validator if the service is paused")
}

func (suite *ValidatorMgrSuite) TestRegisterValidator_Duplicate() {
	req := suite.Require()

	// register validator
	registerOpts := bind.NewKeyedTransactor(owner)
	from := crypto.PubkeyToAddress(owner.PublicKey)
	value := suite.baseDeposit
	_, err := suite.validatorMgr.RegisterValidator(registerOpts, from, value)
	req.NoError(err)

	// register validator again
	_, err = suite.validatorMgr.RegisterValidator(registerOpts, from, value)
	req.Error(err, "cannot register the same validator twice")
}

func (suite *ValidatorMgrSuite) TestRegisterValidator_WithoutMinDeposit() {
	req := suite.Require()

	// register validator
	registerOpts := bind.NewKeyedTransactor(owner)
	from := crypto.PubkeyToAddress(owner.PublicKey)
	value := new(big.Int).Sub(suite.baseDeposit, common.Big1) // set value to less than base deposit
	_, err := suite.validatorMgr.RegisterValidator(registerOpts, from, value)
	req.Error(err, "requires the minimum deposit")
}

func (suite *ValidatorMgrSuite) TestRegister_NotPaused_NewCandidate_WithMinDeposit_NotFull() {
	req := suite.Require()

	// register validator
	registerOpts := bind.NewKeyedTransactor(owner)
	from := crypto.PubkeyToAddress(owner.PublicKey)
	value := suite.baseDeposit
	_, err := suite.validatorMgr.RegisterValidator(registerOpts, from, value)
	req.NoError(err)

	suite.Backend.Commit()

	validatorCount, err := suite.validatorMgr.GetValidatorCount(&bind.CallOpts{})
	req.NoError(err)
	req.NotNil(validatorCount)
	req.Equal(common.Big1, validatorCount)

	storedValidator, err := suite.validatorMgr.GetValidatorAtIndex(&bind.CallOpts{}, common.Big0)
	req.NoError(err)
	req.NotZero(storedValidator)
	req.Equal(storedValidator.Code, from)
	req.Equal(storedValidator.Deposit, value)

	depositCount, err := suite.validatorMgr.GetDepositCount(&bind.CallOpts{From: from})
	req.NoError(err)
	req.NotNil(depositCount)
	req.Equal(depositCount, common.Big1)

	deposit, err := suite.validatorMgr.GetDepositAtIndex(&bind.CallOpts{From: from}, common.Big0)
	req.NoError(err)
	req.NotZero(deposit)
	req.Zero(deposit.AvailableAt.Uint64())
	req.Equal(value, deposit.Amount)
}

func (suite *ValidatorMgrSuite) TestRegister_NotPaused_NewCandidate_WithMinDeposit_NotFull_DepositGreaterThan() {
	req := suite.Require()

	// register validator 1
	registerOpts1 := bind.NewKeyedTransactor(owner)
	from1 := crypto.PubkeyToAddress(owner.PublicKey)
	value1 := suite.baseDeposit
	_, err := suite.validatorMgr.RegisterValidator(registerOpts1, from1, value1)
	req.NoError(err)

	// register validator 2
	registerOpts2 := bind.NewKeyedTransactor(user)
	from2 := crypto.PubkeyToAddress(user.PublicKey)
	value2 := new(big.Int).Add(value1, common.Big1)
	_, err = suite.validatorMgr.RegisterValidator(registerOpts2, from2, value2)
	req.NoError(err)

	suite.Backend.Commit()

	validatorCount, err := suite.validatorMgr.GetValidatorCount(&bind.CallOpts{})
	req.NoError(err)
	req.NotNil(validatorCount)
	req.Equal(common.Big2, validatorCount)

	highestBidder, err := suite.validatorMgr.GetValidatorAtIndex(&bind.CallOpts{}, common.Big0)
	req.NoError(err)
	req.NotZero(highestBidder)
	req.Equal(highestBidder.Code, from2)
	req.Equal(highestBidder.Deposit, value2)

	lowestBidder, err := suite.validatorMgr.GetValidatorAtIndex(&bind.CallOpts{}, common.Big1)
	req.NoError(err)
	req.NotZero(highestBidder)
	req.Equal(lowestBidder.Code, from1)
	req.Equal(lowestBidder.Deposit, value1)
}

func (suite *ValidatorMgrSuite) TestRegister_NotPaused_NewCandidate_WithMinDeposit_NotFull_DepositLessOrEqual() {
	req := suite.Require()

	// register validator 1
	registerOpts1 := bind.NewKeyedTransactor(owner)
	from1 := crypto.PubkeyToAddress(owner.PublicKey)
	value1 := suite.baseDeposit
	_, err := suite.validatorMgr.RegisterValidator(registerOpts1, from1, value1)
	req.NoError(err)

	// register validator 2
	registerOpts2 := bind.NewKeyedTransactor(user)
	from2 := crypto.PubkeyToAddress(user.PublicKey)
	value2 := value1
	_, err = suite.validatorMgr.RegisterValidator(registerOpts2, from2, value2)
	req.NoError(err)

	suite.Backend.Commit()

	validatorCount, err := suite.validatorMgr.GetValidatorCount(&bind.CallOpts{})
	req.NoError(err)
	req.NotNil(validatorCount)
	req.Equal(common.Big2, validatorCount)

	highestBidder, err := suite.validatorMgr.GetValidatorAtIndex(&bind.CallOpts{}, common.Big0)
	req.NoError(err)
	req.NotZero(highestBidder)
	req.Equal(highestBidder.Code, from1)
	req.Equal(highestBidder.Deposit, value1)

	lowestBidder, err := suite.validatorMgr.GetValidatorAtIndex(&bind.CallOpts{}, common.Big1)
	req.NoError(err)
	req.NotZero(highestBidder)
	req.Equal(lowestBidder.Code, from2)
	req.Equal(lowestBidder.Deposit, value2)
}

func (suite *ValidatorMgrSuite) TestRegister_NotPaused_NewCandidate_WithMinDeposit_Full_Replacement() {
	req := suite.Require()

	// register validator to match the max number of validators
	registerOpts1 := bind.NewKeyedTransactor(owner)
	from1 := crypto.PubkeyToAddress(owner.PublicKey)
	value1 := suite.baseDeposit
	_, err := suite.validatorMgr.RegisterValidator(registerOpts1, from1, value1)
	req.NoError(err)

	suite.Backend.Commit()

	// register validator 2 based on the minimum deposit required to participate
	minDeposit, err := suite.validatorMgr.GetMinimumDeposit(&bind.CallOpts{})
	req.NoError(err)
	registerOpts2 := bind.NewKeyedTransactor(user)
	from2 := crypto.PubkeyToAddress(user.PublicKey)
	value2 := minDeposit
	_, err = suite.validatorMgr.RegisterValidator(registerOpts2, from2, value2)
	req.NoError(err)

	suite.Backend.Commit()

	// the new validator must replace the existing one
	validatorCount, err := suite.validatorMgr.GetValidatorCount(&bind.CallOpts{})
	req.NoError(err)
	req.NotNil(validatorCount)
	req.Equal(common.Big1, validatorCount)

	storedValidator, err := suite.validatorMgr.GetValidatorAtIndex(&bind.CallOpts{}, common.Big0)
	req.NoError(err)
	req.NotZero(storedValidator)
	req.Equal(storedValidator.Code, from2)
	req.Equal(storedValidator.Deposit, value2)
}

func (suite *ValidatorMgrSuite) TestDeregister_WhenPaused() {
	req := suite.Require()

	pauseOpts := bind.NewKeyedTransactor(owner)
	_, err := suite.validatorMgr.Pause(pauseOpts)
	req.NoError(err)

	suite.Backend.Commit()

	deregisterOpts := bind.NewKeyedTransactor(owner)
	_, err = suite.validatorMgr.DeregisterValidator(deregisterOpts)
	req.Error(err, "cannot deregister because the service is paused")
}

func (suite *ValidatorMgrSuite) TestDeregister_NotPaused_NotValidator() {
	req := suite.Require()

	deregisterOpts := bind.NewKeyedTransactor(owner)
	_, err := suite.validatorMgr.DeregisterValidator(deregisterOpts)
	req.Error(err, "cannot deregister a validator that does not exist")
}

func (suite *ValidatorMgrSuite) TestDeregister_NotPaused_Validator() {
	req := suite.Require()

	// register validator
	registerOpts := bind.NewKeyedTransactor(owner)
	from := crypto.PubkeyToAddress(owner.PublicKey)
	value := suite.baseDeposit
	_, err := suite.validatorMgr.RegisterValidator(registerOpts, from, value)
	req.NoError(err)

	suite.Backend.Commit()

	_, err = suite.validatorMgr.DeregisterValidator(registerOpts)
	req.NoError(err)

	suite.Backend.Commit()

	// there's a release date
	deposit, err := suite.validatorMgr.GetDepositAtIndex(&bind.CallOpts{From: from}, common.Big0)
	req.NoError(err)
	req.True(deposit.AvailableAt.Cmp(common.Big0) > 0)
}

func (suite *ValidatorMgrSuite) TestReleaseDeposits_WhenPaused() {
	req := suite.Require()

	pauseOpts := bind.NewKeyedTransactor(owner)
	_, err := suite.validatorMgr.Pause(pauseOpts)
	req.NoError(err)

	suite.Backend.Commit()

	releaseOpts := bind.NewKeyedTransactor(owner)
	_, err = suite.validatorMgr.ReleaseDeposits(releaseOpts)
	req.Error(err, "cannot release deposits when the service is paused")
}

func (suite *ValidatorMgrSuite) TestReleaseDeposits_NotPaused_NoDeposits() {
	req := suite.Require()

	releaseOpts := bind.NewKeyedTransactor(owner)
	_, err := suite.validatorMgr.ReleaseDeposits(releaseOpts)
	req.NoError(err)

	suite.Backend.Commit()

	mtokens, err := suite.tokenMock.BalanceOf(&bind.CallOpts{}, crypto.PubkeyToAddress(owner.PublicKey))
	req.NoError(err)
	req.Zero(mtokens.Uint64())
}

func (suite *ValidatorMgrSuite) TestReleaseDeposits_NotPaused_LockedDeposits() {
	req := suite.Require()

	// register validator
	registerOpts := bind.NewKeyedTransactor(owner)
	from := crypto.PubkeyToAddress(owner.PublicKey)
	value := suite.baseDeposit
	_, err := suite.validatorMgr.RegisterValidator(registerOpts, from, value)
	req.NoError(err)

	suite.Backend.Commit()

	// freeze period is > 0
	_, err = suite.validatorMgr.DeregisterValidator(registerOpts)
	req.NoError(err)

	suite.Backend.Commit()

	releaseOpts := bind.NewKeyedTransactor(owner)
	_, err = suite.validatorMgr.ReleaseDeposits(releaseOpts)
	req.NoError(err)

	suite.Backend.Commit()

	mtokens, err := suite.tokenMock.BalanceOf(&bind.CallOpts{}, crypto.PubkeyToAddress(owner.PublicKey))
	req.NoError(err)
	req.Zero(mtokens.Uint64())
}

//
func (suite *ValidatorMgrSuite) TestReleaseDeposits_UnlockedDeposit() {
	req := suite.Require()

	// register validator
	registerOpts := bind.NewKeyedTransactor(owner)
	from := crypto.PubkeyToAddress(owner.PublicKey)
	value := suite.baseDeposit
	_, err := suite.validatorMgr.RegisterValidator(registerOpts, from, value)
	req.NoError(err)

	suite.Backend.Commit()

	// freeze period is == 0
	_, err = suite.validatorMgr.DeregisterValidator(registerOpts)
	req.NoError(err)

	suite.Backend.Commit()

	releaseOpts := bind.NewKeyedTransactor(owner)
	_, err = suite.validatorMgr.ReleaseDeposits(releaseOpts)
	req.NoError(err)

	suite.Backend.Commit()

	mtokens, err := suite.tokenMock.BalanceOf(&bind.CallOpts{}, crypto.PubkeyToAddress(owner.PublicKey))
	req.NoError(err)
	req.Equal(value, mtokens)
}

// dtos converts days to seconds
func dtos(numberOfDays *big.Int) *big.Int {
	return new(big.Int).Mul(numberOfDays, secondsPerDay)
}<|MERGE_RESOLUTION|>--- conflicted
+++ resolved
@@ -33,68 +33,6 @@
 	initialBalance = new(big.Int).Mul(new(big.Int).SetUint64(1000), new(big.Int).SetUint64(params.Kcoin))
 )
 
-<<<<<<< HEAD
-func getDefaultOpts() genesis.Options {
-	baseDeposit := uint64(20)
-	superNodeAmount := uint64(6000000)
-	tokenHolder := genesis.TokenHolder{
-		Address:   getAddress(validator).Hex(),
-		NumTokens: superNodeAmount,
-	}
-
-	opts := genesis.Options{
-		Network: "test",
-		Consensus: &genesis.ConsensusOpts{
-			Engine:           "konsensus",
-			MaxNumValidators: 10,
-			FreezePeriod:     30,
-			BaseDeposit:      baseDeposit,
-			SuperNodeAmount:  superNodeAmount,
-			Validators: []genesis.Validator{{
-				Address: tokenHolder.Address,
-				Deposit: tokenHolder.NumTokens,
-			}},
-			MiningToken: &genesis.MiningTokenOpts{
-				Name:     "mUSD",
-				Symbol:   "mUSD",
-				Cap:      20000000,
-				Decimals: 18,
-				Holders:  []genesis.TokenHolder{tokenHolder, {Address: getAddress(user).Hex(), NumTokens: 10000000}},
-			},
-		},
-		Governance: &genesis.GovernanceOpts{
-			Origin:           getAddress(author).Hex(),
-			Governors:        []string{getAddress(governor).Hex()},
-			NumConfirmations: 1,
-		},
-		DataFeedSystem: &genesis.DataFeedSystemOpts{
-			MaxNumOracles: 10,
-		},
-		PrefundedAccounts: []genesis.PrefundedAccount{
-			{
-				Address: tokenHolder.Address,
-				Balance: 10,
-			},
-			{
-				Address: getAddress(governor).Hex(),
-				Balance: 10,
-			},
-			{
-				Address: getAddress(user).Hex(),
-				Balance: 10,
-			},
-			{
-				Address: getAddress(deregistered).Hex(),
-				Balance: 10,
-			},
-		},
-	}
-
-	return opts
-}
-
-=======
->>>>>>> 0a09529f
 type ValidatorMgrSuite struct {
 	utils.ContractTestSuite
 	validatorMgr    *testfiles.ValidatorMgr
