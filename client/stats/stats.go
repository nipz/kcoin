// Package stats implements the network stats reporting service.
package stats

import (
	"context"
	"encoding/json"
	"errors"
	"fmt"
	"math/big"
	"net"
	"regexp"
	"runtime"
	"strconv"
	"strings"
	"time"

	"github.com/kowala-tech/kcoin/client/common"
	"github.com/kowala-tech/kcoin/client/common/mclock"
	"github.com/kowala-tech/kcoin/client/consensus"
	"github.com/kowala-tech/kcoin/client/contracts/bindings/oracle"
	"github.com/kowala-tech/kcoin/client/core"
	"github.com/kowala-tech/kcoin/client/core/types"
	"github.com/kowala-tech/kcoin/client/event"
	"github.com/kowala-tech/kcoin/client/knode"
	"github.com/kowala-tech/kcoin/client/log"
	"github.com/kowala-tech/kcoin/client/node"
	"github.com/kowala-tech/kcoin/client/p2p"
	"github.com/kowala-tech/kcoin/client/rpc"
	"golang.org/x/net/websocket"
)

const (
	// historyUpdateRange is the number of blocks a node should report upon login or
	// history request.
	historyUpdateRange = 50

	// txChanSize is the size of channel listening to NewTxsEvent.
	// The number is referenced from the size of tx pool.
	txChanSize = 4096
	// chainHeadChanSize is the size of channel listening to ChainHeadEvent.
	chainHeadChanSize = 10
)

type txPool interface {
	// SubscribeNewTxsEvent should return an event subscription of
	// NewTxsEvent and send events to the given channel.
	SubscribeNewTxsEvent(chan<- core.NewTxsEvent) event.Subscription
}

type blockChain interface {
	SubscribeChainHeadEvent(ch chan<- core.ChainHeadEvent) event.Subscription
}

// Service implements an Kowala netstats reporting daemon that pushes local
// chain statistics up to a monitoring server.
type Service struct {
	stack *node.Node // Temporary workaround, remove when API finalized

	server    *p2p.Server      // Peer-to-peer server to retrieve networking infos
	kcoin     *knode.Kowala    // Full Kowala service if monitoring a full node
	engine    consensus.Engine // Consensus engine to retrieve variadic block fields
	oracleMgr oracle.Manager   // oracle manager to retrieve oracle fields

	node string // Name of the node to display on the monitoring page
	pass string // Password to authorize access to the monitoring page
	host string // Remote address of the monitoring service

	pongCh chan struct{} // Pong notifications are fed into this channel
	histCh chan []uint64 // History request block numbers are fed into this channel
}

// New returns a monitoring service ready for stats reporting.
func New(url string, kowalaServ *knode.Kowala) (*Service, error) {
	// Parse the netstats connection url
	re := regexp.MustCompile("([^:@]*)(:([^@]*))?@(.+)")
	parts := re.FindStringSubmatch(url)
	if len(parts) != 5 {
		return nil, fmt.Errorf("invalid netstats url: \"%s\", should be nodename:secret@host:port", url)
	}
	// Assemble and return the stats service
	engine := kowalaServ.Engine()
	oracleMgr, err := oracle.Binding(knode.NewContractBackend(kowalaServ.APIBackend()), kowalaServ.ChainConfig().ChainID)
	if err != nil {
		return nil, fmt.Errorf("Failed to load the network contract %v", err)
	}

	return &Service{
		kcoin:     kowalaServ,
		engine:    engine,
		oracleMgr: oracleMgr,
		node:      parts[1],
		pass:      parts[3],
		host:      parts[4],
		pongCh:    make(chan struct{}),
		histCh:    make(chan []uint64, 1),
	}, nil
}

// Protocols implements node.Service, returning the P2P network protocols used
// by the stats service (nil as it doesn't use the devp2p overlay network).
func (s *Service) Protocols() []p2p.Protocol { return nil }

// APIs implements node.Service, returning the RPC API endpoints provided by the
// stats service (nil as it doesn't provide any user callable APIs).
func (s *Service) APIs() []rpc.API { return nil }

// Start implements node.Service, starting up the monitoring and reporting daemon.
func (s *Service) Start(server *p2p.Server) error {
	s.server = server
	go s.loop()

	log.Info("Stats daemon started")
	return nil
}

// Stop implements node.Service, terminating the monitoring and reporting daemon.
func (s *Service) Stop() error {
	log.Info("Stats daemon stopped")
	return nil
}

// loop keeps trying to connect to the netstats server, reporting chain events
// until termination.
func (s *Service) loop() {
	// Subscribe to chain events to execute updates on
	var blockchain blockChain
	var txpool txPool

	blockchain = s.kcoin.BlockChain()
	txpool = s.kcoin.TxPool()

	chainHeadCh := make(chan core.ChainHeadEvent, chainHeadChanSize)
	headSub := blockchain.SubscribeChainHeadEvent(chainHeadCh)
	defer headSub.Unsubscribe()

	txEventCh := make(chan core.NewTxsEvent, txChanSize)
	txSub := txpool.SubscribeNewTxsEvent(txEventCh)
	defer txSub.Unsubscribe()

	// Start a goroutine that exhausts the subsciptions to avoid events piling up
	var (
		quitCh = make(chan struct{})
		headCh = make(chan *types.Block, 1)
		txCh   = make(chan struct{}, 1)
	)
	go func() {
		var lastTx mclock.AbsTime

	HandleLoop:
		for {
			select {
			// Notify of chain head events, but drop if too frequent
			case head := <-chainHeadCh:
				select {
				case headCh <- head.Block:
				default:
				}

			// Notify of new transaction events, but drop if too frequent
			case <-txEventCh:
				if time.Duration(mclock.Now()-lastTx) < time.Second {
					continue
				}
				lastTx = mclock.Now()

				select {
				case txCh <- struct{}{}:
				default:
				}

			// node stopped
			case <-txSub.Err():
				break HandleLoop
			case <-headSub.Err():
				break HandleLoop
			}
		}
		close(quitCh)
	}()
	// Loop reporting until termination
	for {
		// Resolve the URL, defaulting to TLS, but falling back to none too
		path := fmt.Sprintf("%s/api", s.host)
		urls := []string{path}

		if !strings.Contains(path, "://") { // url.Parse and url.IsAbs is unsuitable (https://github.com/golang/go/issues/19779)
			urls = []string{"wss://" + path, "ws://" + path}
		}
		// Establish a websocket connection to the server on any supported URL
		var (
			conf *websocket.Config
			conn *websocket.Conn
			err  error
		)
		for _, url := range urls {
			if conf, err = websocket.NewConfig(url, "http://localhost/"); err != nil {
				continue
			}
			conf.Dialer = &net.Dialer{Timeout: 5 * time.Second}
			if conn, err = websocket.DialConfig(conf); err == nil {
				break
			}
		}
		if err != nil {
			log.Warn("Stats server unreachable", "err", err)
			time.Sleep(10 * time.Second)
			continue
		}
		// Authenticate the client with the server
		if err = s.login(conn); err != nil {
			log.Warn("Stats login failed", "err", err)
			conn.Close()
			time.Sleep(10 * time.Second)
			continue
		}
		go s.readLoop(conn)

		// Send the initial stats so our node looks decent from the get go
		if err = s.report(conn); err != nil {
			log.Warn("Initial stats report failed", "err", err)
			conn.Close()
			continue
		}
		// Keep sending status updates until the connection breaks
		fullReport := time.NewTicker(15 * time.Second)

		for err == nil {
			select {
			case <-quitCh:
				conn.Close()
				return

			case <-fullReport.C:
				if err = s.report(conn); err != nil {
					log.Warn("Full stats report failed", "err", err)
				}
			case list := <-s.histCh:
				if err = s.reportHistory(conn, list); err != nil {
					log.Warn("Requested history report failed", "err", err)
				}
			case head := <-headCh:
				if err = s.reportBlock(conn, head); err != nil {
					log.Warn("Block stats report failed", "err", err)
				}
				if err = s.reportPending(conn); err != nil {
					log.Warn("Post-block transaction stats report failed", "err", err)
				}
			case <-txCh:
				if err = s.reportPending(conn); err != nil {
					log.Warn("Transaction stats report failed", "err", err)
				}
			}
		}
		// Make sure the connection is closed
		conn.Close()
	}
}

// readLoop loops as long as the connection is alive and retrieves data packets
// from the network socket. If any of them match an active request, it forwards
// it, if they themselves are requests it initiates a reply, and lastly it drops
// unknown packets.
func (s *Service) readLoop(conn *websocket.Conn) {
	// If the read loop exists, close the connection
	defer conn.Close()

	for {
		// Retrieve the next generic network packet and bail out on error
		var msg map[string][]interface{}
		if err := websocket.JSON.Receive(conn, &msg); err != nil {
			log.Warn("Failed to decode stats server message", "err", err)
			return
		}
		log.Trace("Received message from stats server", "msg", msg)
		if len(msg["emit"]) == 0 {
			log.Warn("Stats server sent non-broadcast", "msg", msg)
			return
		}
		command, ok := msg["emit"][0].(string)
		if !ok {
			log.Warn("Invalid stats server message type", "type", msg["emit"][0])
			return
		}
		// If the message is a ping reply, deliver (someone must be listening!)
		if len(msg["emit"]) == 2 && command == "node-pong" {
			select {
			case s.pongCh <- struct{}{}:
				// Pong delivered, continue listening
				continue
			default:
				// Ping routine dead, abort
				log.Warn("Stats server pinger seems to have died")
				return
			}
		}
		// If the message is a history request, forward to the event processor
		if len(msg["emit"]) == 2 && command == "history" {
			// Make sure the request is valid and doesn't crash us
			request, ok := msg["emit"][1].(map[string]interface{})
			if !ok {
				log.Debug("Invalid stats history request", "msg", msg["emit"][1])
				s.histCh <- nil
				continue // Kowalastats sometime sends invalid history requests, ignore those
			}
			list, ok := request["list"].([]interface{})
			if !ok {
				log.Warn("Invalid stats history block list", "list", request["list"])
				return
			}
			// Convert the block number list to an integer list
			numbers := make([]uint64, len(list))
			for i, num := range list {
				n, ok := num.(float64)
				if !ok {
					log.Warn("Invalid stats history block number", "number", num)
					return
				}
				numbers[i] = uint64(n)
			}
			select {
			case s.histCh <- numbers:
				continue
			default:
			}
		}
		// Report anything else and continue
		log.Info("Unknown stats message", "msg", msg)
	}
}

// nodeInfo is the collection of metainformation about a node that is displayed
// on the monitoring page.
type nodeInfo struct {
	Name     string `json:"name"`
	Node     string `json:"node"`
	Port     int    `json:"port"`
	Network  string `json:"net"`
	Protocol string `json:"protocol"`
	API      string `json:"api"`
	Os       string `json:"os"`
	OsVer    string `json:"os_v"`
	Client   string `json:"client"`
	History  bool   `json:"canUpdateHistory"`
}

// authMsg is the authentication infos needed to login to a monitoring server.
type authMsg struct {
	ID     string   `json:"id"`
	Info   nodeInfo `json:"info"`
	Secret string   `json:"secret"`
}

// login tries to authorize the client at the remote server.
func (s *Service) login(conn *websocket.Conn) error {
	// Construct and send the login authentication
	infos := s.server.NodeInfo()

	info := infos.Protocols["kcoin"]
	network := fmt.Sprintf("%d", info.(*knode.KowalaNodeInfo).Network)
	protocol := fmt.Sprintf("kcoin/%d", knode.ProtocolVersions[0])

	auth := &authMsg{
		ID: s.node,
		Info: nodeInfo{
			Name:     s.node,
			Node:     infos.Name,
			Port:     infos.Ports.Listener,
			Network:  network,
			Protocol: protocol,
			API:      "No",
			Os:       runtime.GOOS,
			OsVer:    runtime.GOARCH,
			Client:   "0.1.1",
			History:  true,
		},
		Secret: s.pass,
	}
	login := map[string][]interface{}{
		"emit": {"hello", auth},
	}
	if err := websocket.JSON.Send(conn, login); err != nil {
		return err
	}
	// Retrieve the remote ack or connection termination
	var ack map[string][]string
	if err := websocket.JSON.Receive(conn, &ack); err != nil || len(ack["emit"]) != 1 || ack["emit"][0] != "ready" {
		return errors.New("unauthorized")
	}
	return nil
}

// report collects all possible data to report and send it to the stats server.
// This should only be used on reconnects or rarely to avoid overloading the
// server. Use the individual methods for reporting subscribed events.
func (s *Service) report(conn *websocket.Conn) error {
	if err := s.reportLatency(conn); err != nil {
		return err
	}
	if err := s.reportBlock(conn, nil); err != nil {
		return err
	}
	if err := s.reportPending(conn); err != nil {
		return err
	}
	if err := s.reportStats(conn); err != nil {
		return err
	}
	return nil
}

// reportLatency sends a ping request to the server, measures the RTT time and
// finally sends a latency update.
func (s *Service) reportLatency(conn *websocket.Conn) error {
	// Send the current time to the kcoinstats server
	start := time.Now()

	ping := map[string][]interface{}{
		"emit": {"node-ping", map[string]string{
			"id":         s.node,
			"clientTime": start.String(),
		}},
	}
	if err := websocket.JSON.Send(conn, ping); err != nil {
		return err
	}
	// Wait for the pong request to arrive back
	select {
	case <-s.pongCh:
		// Pong delivered, report the latency
	case <-time.After(5 * time.Second):
		// Ping timeout, abort
		return errors.New("ping timed out")
	}
	latency := strconv.Itoa(int((time.Since(start) / time.Duration(2)).Nanoseconds() / 1000000))

	// Send back the measured latency
	log.Trace("Sending measured latency to kcoinstats", "latency", latency)

	stats := map[string][]interface{}{
		"emit": {"latency", map[string]string{
			"id":      s.node,
			"latency": latency,
		}},
	}
	return websocket.JSON.Send(conn, stats)
}

// blockStats is the information to report about individual blocks.
type blockStats struct {
<<<<<<< HEAD
	Number         *big.Int       `json:"number"`
	Hash           common.Hash    `json:"hash"`
	ParentHash     common.Hash    `json:"parentHash"`
	Timestamp      *big.Int       `json:"timestamp"`
	Validator      common.Address `json:"validator"`
	GasUsed        *big.Int       `json:"gasUsed"`
	GasLimit       *big.Int       `json:"gasLimit"`
	Txs            []txStats      `json:"transactions"`
	TxHash         common.Hash    `json:"transactionsRoot"`
	Root           common.Hash    `json:"stateRoot"`
	MinDeposit     *big.Int       `json:"minDeposit"`
	ValidatorCount *big.Int       `json:"validatorCount"`
	MaxValidators  *big.Int       `json:"maxValidators"`
	OracleCount    *big.Int       `json:"oracleCount"`
	CurrencyPrice  *big.Int       `json:"currencyPrice"`
	MintedReward   *big.Int       `json:"mintedReward"`
	StabilityFee   *big.Int       `json:"stabilityFee"`
=======
	Number     *big.Int       `json:"number"`
	Hash       common.Hash    `json:"hash"`
	ParentHash common.Hash    `json:"parentHash"`
	Timestamp  *big.Int       `json:"timestamp"`
	Validator  common.Address `json:"validator"`
	GasUsed    uint64         `json:"gasUsed"`
	GasLimit   uint64         `json:"gasLimit"`
	Txs        []txStats      `json:"transactions"`
	TxHash     common.Hash    `json:"transactionsRoot"`
	Root       common.Hash    `json:"stateRoot"`
}

// contractsStats is the information to report about individual blocks.
type contractsStats struct {
	MinDeposit     *big.Int `json:"minDeposit"`
	ValidatorCount *big.Int `json:"validatorCount"`
	MaxValidators  *big.Int `json:"maxValidators"`
	OracleCount    *big.Int `json:"oracleCount"`
	CurrencyPrice  *big.Int `json:"currencyPrice"`
>>>>>>> 8e3f2b29
}

// txStats is the information to report about individual transactions.
type txStats struct {
	Hash common.Hash `json:"hash"`
}

// uncleStats is a custom wrapper around an uncle array to force serializing
// empty arrays instead of returning null for them.
type uncleStats []*types.Header

func (s uncleStats) MarshalJSON() ([]byte, error) {
	if uncles := ([]*types.Header)(s); len(uncles) > 0 {
		return json.Marshal(uncles)
	}
	return []byte("[]"), nil
}

// reportBlock retrieves the current chain head and repors it to the stats server.
func (s *Service) reportBlock(conn *websocket.Conn, block *types.Block) error {
	// Gather the block details from the header or block chain
	details, err := s.assembleBlockStats(block)

	if err != nil {
		return err
	}

	// Assemble the block report and send it to the server
	log.Trace("Sending new block to kcoinstats", "number", details.Number, "hash", details.Hash)

	stats := map[string]interface{}{
		"id":    s.node,
		"block": details,
	}
	report := map[string][]interface{}{
		"emit": {"block", stats},
	}
	return websocket.JSON.Send(conn, report)
}

// assembleBlockStats retrieves any required metadata to report a single block
// and assembles the block stats. If block is nil, the current head is processed.
func (s *Service) assembleBlockStats(block *types.Block) (*blockStats, error) {
	// Gather the block infos from the local blockchain
	var (
		header *types.Header
		txs    []txStats
	)

	// Full nodes have all needed information available
	if block == nil {
		block = s.kcoin.BlockChain().CurrentBlock()
	}
	header = block.Header()

	txs = make([]txStats, len(block.Transactions()))
	for i, tx := range block.Transactions() {
		txs[i].Hash = tx.Hash()
	}

	// Assemble and return the block stats
	author, _ := s.engine.Author(header)

<<<<<<< HEAD
=======
	return &blockStats{
		Number:     header.Number,
		Hash:       header.Hash(),
		ParentHash: header.ParentHash,
		Timestamp:  header.Time,
		Validator:  author,
		GasUsed:    header.GasUsed,
		GasLimit:   header.GasLimit,
		Txs:        txs,
		TxHash:     header.TxHash,
		Root:       header.Root,
	}
}

// assembleContractsStats retrieves any required metadata to report the core
// contracts and assembles the contracts stats.
func (s *Service) assembleContractsStats() (*contractsStats, error) {
>>>>>>> 8e3f2b29
	// Gather the contracts info from the local blockchain
	consensus := s.kcoin.Consensus()
	minDeposit, err := consensus.MinimumDeposit()
	if err != nil {
		return nil, err
	}

	validatorCount, err := consensus.GetValidatorCount()
	if err != nil {
		return nil, err
	}

	maxValidators, err := consensus.MaxValidators()
	if err != nil {
		return nil, err
	}

	oracleCount, err := s.oracleMgr.GetOracleCount()
	if err != nil {
		return nil, err
	}

	currencyPrice, err := s.oracleMgr.Price()
	if err != nil {
		return nil, err
	}

	return &blockStats{
		Number:         header.Number,
		Hash:           header.Hash(),
		ParentHash:     header.ParentHash,
		Timestamp:      header.Time,
		Validator:      author,
		GasUsed:        new(big.Int).Set(header.GasUsed),
		GasLimit:       new(big.Int).Set(header.GasLimit),
		Txs:            txs,
		TxHash:         header.TxHash,
		Root:           header.Root,
		MinDeposit:     minDeposit,
		ValidatorCount: validatorCount,
		MaxValidators:  maxValidators,
		OracleCount:    oracleCount,
		CurrencyPrice:  currencyPrice,
	}, nil
}

// reportHistory retrieves the most recent batch of blocks and reports it to the
// stats server.
func (s *Service) reportHistory(conn *websocket.Conn, list []uint64) error {
	// Figure out the indexes that need reporting
	indexes := make([]uint64, 0, historyUpdateRange)
	if len(list) > 0 {
		// Specific indexes requested, send them back in particular
		indexes = append(indexes, list...)
	} else {
		// No indexes requested, send back the top ones
		head := s.kcoin.BlockChain().CurrentHeader().Number.Int64()

		start := head - historyUpdateRange + 1
		if start < 0 {
			start = 0
		}
		for i := uint64(start); i <= uint64(head); i++ {
			indexes = append(indexes, i)
		}
	}
	// Gather the batch of blocks to report
	history := make([]*blockStats, len(indexes))
	for i, number := range indexes {
		// Retrieve the next block if it's known to us
		block := s.kcoin.BlockChain().GetBlockByNumber(number)

		// If we do have the block, add to the history and continue
		if block != nil {

			stats, err := s.assembleBlockStats(block)

			if err != nil {
				return err
			}

			history[len(history)-1-i] = stats
			continue
		}
		// Ran out of blocks, cut the report short and send
		history = history[len(history)-i:]
		break
	}
	// Assemble the history report and send it to the server
	if len(history) > 0 {
		log.Trace("Sending historical blocks to kcoinstats", "first", history[0].Number, "last", history[len(history)-1].Number)
	} else {
		log.Trace("No history to send to stats server")
	}
	stats := map[string]interface{}{
		"id":      s.node,
		"history": history,
	}
	report := map[string][]interface{}{
		"emit": {"history", stats},
	}
	return websocket.JSON.Send(conn, report)
}

// pendStats is the information to report about pending transactions.
type pendStats struct {
	Pending int `json:"pending"`
}

// reportPending retrieves the current number of pending transactions and reports
// it to the stats server.
func (s *Service) reportPending(conn *websocket.Conn) error {
	// Retrieve the pending count from the local blockchain
	pending, _ := s.kcoin.TxPool().Stats()

	// Assemble the transaction stats and send it to the server
	log.Trace("Sending pending transactions to kcoinstats", "count", pending)

	stats := map[string]interface{}{
		"id": s.node,
		"stats": &pendStats{
			Pending: pending,
		},
	}
	report := map[string][]interface{}{
		"emit": {"pending", stats},
	}
	return websocket.JSON.Send(conn, report)
}

// nodeStats is the information to report about the local node.
type nodeStats struct {
	Active     bool `json:"active"`
	Syncing    bool `json:"syncing"`
	Validating bool `json:"validating"`
	Peers      int  `json:"peers"`
	GasPrice   int  `json:"gasPrice"`
	Uptime     int  `json:"uptime"`
}

// reportPending retrieves various stats about the node at the networking and
// mining layer and reports it to the stats server.
func (s *Service) reportStats(conn *websocket.Conn) error {
	// Gather the syncing and mining infos from the local miner instance
	var (
		validating bool
		syncing    bool
		gasprice   int
	)

	validating = s.kcoin.Validator().Validating()

	sync := s.kcoin.Downloader().Progress()
	syncing = s.kcoin.BlockChain().CurrentHeader().Number.Uint64() >= sync.HighestBlock

	price, _ := s.kcoin.APIBackend().SuggestPrice(context.Background())
	gasprice = int(price.Uint64())

	// Assemble the node stats and send it to the server
	log.Trace("Sending node details to kcoinstats")

	stats := map[string]interface{}{
		"id": s.node,
		"stats": &nodeStats{
			Active:     true,
			Validating: validating,
			Peers:      s.server.PeerCount(),
			GasPrice:   gasprice,
			Syncing:    syncing,
			Uptime:     100,
		},
	}
	report := map[string][]interface{}{
		"emit": {"stats", stats},
	}
	return websocket.JSON.Send(conn, report)
}<|MERGE_RESOLUTION|>--- conflicted
+++ resolved
@@ -447,14 +447,13 @@
 
 // blockStats is the information to report about individual blocks.
 type blockStats struct {
-<<<<<<< HEAD
 	Number         *big.Int       `json:"number"`
 	Hash           common.Hash    `json:"hash"`
 	ParentHash     common.Hash    `json:"parentHash"`
 	Timestamp      *big.Int       `json:"timestamp"`
 	Validator      common.Address `json:"validator"`
-	GasUsed        *big.Int       `json:"gasUsed"`
-	GasLimit       *big.Int       `json:"gasLimit"`
+	GasUsed        uint64         `json:"gasUsed"`
+	GasLimit       uint64         `json:"gasLimit"`
 	Txs            []txStats      `json:"transactions"`
 	TxHash         common.Hash    `json:"transactionsRoot"`
 	Root           common.Hash    `json:"stateRoot"`
@@ -465,27 +464,6 @@
 	CurrencyPrice  *big.Int       `json:"currencyPrice"`
 	MintedReward   *big.Int       `json:"mintedReward"`
 	StabilityFee   *big.Int       `json:"stabilityFee"`
-=======
-	Number     *big.Int       `json:"number"`
-	Hash       common.Hash    `json:"hash"`
-	ParentHash common.Hash    `json:"parentHash"`
-	Timestamp  *big.Int       `json:"timestamp"`
-	Validator  common.Address `json:"validator"`
-	GasUsed    uint64         `json:"gasUsed"`
-	GasLimit   uint64         `json:"gasLimit"`
-	Txs        []txStats      `json:"transactions"`
-	TxHash     common.Hash    `json:"transactionsRoot"`
-	Root       common.Hash    `json:"stateRoot"`
-}
-
-// contractsStats is the information to report about individual blocks.
-type contractsStats struct {
-	MinDeposit     *big.Int `json:"minDeposit"`
-	ValidatorCount *big.Int `json:"validatorCount"`
-	MaxValidators  *big.Int `json:"maxValidators"`
-	OracleCount    *big.Int `json:"oracleCount"`
-	CurrencyPrice  *big.Int `json:"currencyPrice"`
->>>>>>> 8e3f2b29
 }
 
 // txStats is the information to report about individual transactions.
@@ -549,26 +527,6 @@
 	// Assemble and return the block stats
 	author, _ := s.engine.Author(header)
 
-<<<<<<< HEAD
-=======
-	return &blockStats{
-		Number:     header.Number,
-		Hash:       header.Hash(),
-		ParentHash: header.ParentHash,
-		Timestamp:  header.Time,
-		Validator:  author,
-		GasUsed:    header.GasUsed,
-		GasLimit:   header.GasLimit,
-		Txs:        txs,
-		TxHash:     header.TxHash,
-		Root:       header.Root,
-	}
-}
-
-// assembleContractsStats retrieves any required metadata to report the core
-// contracts and assembles the contracts stats.
-func (s *Service) assembleContractsStats() (*contractsStats, error) {
->>>>>>> 8e3f2b29
 	// Gather the contracts info from the local blockchain
 	consensus := s.kcoin.Consensus()
 	minDeposit, err := consensus.MinimumDeposit()
@@ -602,8 +560,8 @@
 		ParentHash:     header.ParentHash,
 		Timestamp:      header.Time,
 		Validator:      author,
-		GasUsed:        new(big.Int).Set(header.GasUsed),
-		GasLimit:       new(big.Int).Set(header.GasLimit),
+		GasUsed:        header.GasUsed,
+		GasLimit:       header.GasLimit,
 		Txs:            txs,
 		TxHash:         header.TxHash,
 		Root:           header.Root,
