--- conflicted
+++ resolved
@@ -661,11 +661,6 @@
 		managerParams, err := managerABI.Pack(
 			"",
 			args.maxNumOracles,
-<<<<<<< HEAD
-=======
-			args.price.syncFrequency,
-			args.price.updatePeriod,
->>>>>>> 0a09529f
 			args.validatorMgrAddr,
 		)
 		if err != nil {
@@ -712,8 +707,6 @@
 		initKnsParams, err := abi.Pack(
 			"initialize",
 			args.maxNumOracles,
-			args.price.syncFrequency,
-			args.price.updatePeriod,
 			args.validatorMgrAddr,
 		)
 		if err != nil {
