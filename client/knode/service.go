--- conflicted
+++ resolved
@@ -71,21 +71,14 @@
 	apiBackend *KowalaAPIBackend
 
 	validator validator.Validator // consensus validator
-<<<<<<< HEAD
-	consensus consensus.Consensus // consensus binding
-	coinbase  common.Address
-	deposit   *big.Int
-=======
 
 	consensus *consensus.Consensus
 
 	bindingFuncs []BindingConstructor // binding constructors (in dependency order)
 	contracts    map[reflect.Type]bindings.Binding
 
-	gasPrice *big.Int
 	coinbase common.Address
 	deposit  *big.Int
->>>>>>> 55d3a6bb
 
 	networkID     uint64
 	netRPCService *kcoinapi.PublicNetAPI
@@ -136,7 +129,7 @@
 
 	log.Info("Initialising Kowala protocol", "versions", protocol.Constants.Versions, "network", config.NetworkId)
 
-	kcoin.apiBackend = &KowalaAPIBackend{kcoin, nil}
+	kcoin.apiBackend = &KowalaAPIBackend{kcoin}
 
 	// consensus engine
 	kcoin.engine = CreateConsensusEngine(ctx, kcoin.config, kcoin.chainConfig, kcoin.chainDb)
@@ -195,16 +188,6 @@
 		config.TxPool.Journal = ctx.ResolvePath(config.TxPool.Journal)
 	}
 	kcoin.txPool = core.NewTxPool(config.TxPool, kcoin.chainConfig, kcoin.blockchain)
-
-<<<<<<< HEAD
-	kcoin.apiBackend = &KowalaAPIBackend{kcoin}
-=======
-	gpoParams := config.GPO
-	if gpoParams.Default == nil {
-		gpoParams.Default = config.GasPrice
-	}
-	kcoin.apiBackend.gpo = gasprice.NewOracle(kcoin.apiBackend, gpoParams)
->>>>>>> 55d3a6bb
 
 	kcoin.validator = validator.New(kcoin, kcoin.consensus, kcoin.chainConfig, kcoin.EventMux(), kcoin.engine, vmConfig)
 	kcoin.validator.SetExtra(makeExtraData(config.ExtraData))
