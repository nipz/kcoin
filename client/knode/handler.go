package knode

import (
	"encoding/json"
	"errors"
	"fmt"
	"math"
	"sync"
	"sync/atomic"
	"time"

	"github.com/kowala-tech/kcoin/client/common"
	"github.com/kowala-tech/kcoin/client/consensus"
	"github.com/kowala-tech/kcoin/client/core"
	"github.com/kowala-tech/kcoin/client/core/types"
	"github.com/kowala-tech/kcoin/client/event"
	"github.com/kowala-tech/kcoin/client/kcoindb"
	"github.com/kowala-tech/kcoin/client/knode/downloader"
	"github.com/kowala-tech/kcoin/client/knode/fetcher"
	"github.com/kowala-tech/kcoin/client/knode/protocol"
	"github.com/kowala-tech/kcoin/client/knode/validator"
	"github.com/kowala-tech/kcoin/client/log"
	"github.com/kowala-tech/kcoin/client/p2p"
	"github.com/kowala-tech/kcoin/client/p2p/discover"
	"github.com/kowala-tech/kcoin/client/params"
	"github.com/kowala-tech/kcoin/client/rlp"
)

const (
	softResponseLimit = 2 * 1024 * 1024 // Target maximum size of returned blocks, headers or node data.
	estHeaderRlpSize  = 500             // Approximate size of an RLP encoded block header

	// txChanSize is the size of channel listening to NewTxsEvent.
	// The number is referenced from the size of tx pool.
	txChanSize = 4096
)

// errIncompatibleConfig is returned if the requested protocols and configs are
// not compatible (low protocol version restrictions and high requirements).
var errIncompatibleConfig = errors.New("incompatible configuration")

func errResp(code errCode, format string, v ...interface{}) error {
	return fmt.Errorf("%v - %v", code, fmt.Sprintf(format, v...))
}

type ProtocolManager struct {
	networkID uint64

	fastSync  uint32 // Flag whether fast sync is enabled (gets disabled if we already have blocks)
	acceptTxs uint32 // Flag whether we're considered synchronised (enables transaction processing)

	txpool      txPool
	blockchain  *core.BlockChain
	chainconfig *params.ChainConfig
	maxPeers    int

	downloader *downloader.Downloader
	fetcher    *fetcher.Fetcher
	validator  validator.Validator
	peers      *peerSet

	SubProtocols []p2p.Protocol

	eventMux             *event.TypeMux
	txsCh                chan core.NewTxsEvent
	txsSub               event.Subscription
	minedBlockSub        *event.TypeMuxSubscription
	proposalSub, voteSub *event.TypeMuxSubscription

	// channels for fetcher, syncer, txsyncLoop
	newPeerCh   chan *peer
	txsyncCh    chan *txsync
	quitSync    chan struct{}
	noMorePeers chan struct{}

	// wait group is used for graceful shutdowns during downloading
	// and processing
	wg sync.WaitGroup
}

// NewProtocolManager returns a new kowala sub protocol manager. The Kowala sub protocol manages peers capable
// with the kowala network.
func NewProtocolManager(config *params.ChainConfig, mode downloader.SyncMode, networkID uint64, mux *event.TypeMux, txpool txPool, engine consensus.Engine, blockchain *core.BlockChain, chaindb kcoindb.Database, validator validator.Validator) (*ProtocolManager, error) {
	// Create the protocol manager with the base fields
	manager := &ProtocolManager{
		networkID:   networkID,
		eventMux:    mux,
		txpool:      txpool,
		blockchain:  blockchain,
		validator:   validator,
		chainconfig: config,
		peers:       newPeerSet(),
		newPeerCh:   make(chan *peer),
		noMorePeers: make(chan struct{}),
		txsyncCh:    make(chan *txsync),
		quitSync:    make(chan struct{}),
	}
	// Figure out whether to allow fast sync or not
	if mode == downloader.FastSync && blockchain.CurrentBlock().NumberU64() > 0 {
		log.Warn("Blockchain not empty, fast sync disabled")
		mode = downloader.FullSync
	}
	if mode == downloader.FastSync {
		manager.fastSync = uint32(1)
	}
	// Initiate a sub-protocol for every implemented version we can handle
	manager.SubProtocols = make([]p2p.Protocol, 0, len(protocol.Constants.Versions))
	for i, version := range protocol.Constants.Versions {
		// Compatible; initialise the sub-protocol
		version := version // Closure for the run
		manager.SubProtocols = append(manager.SubProtocols, p2p.Protocol{
			Name:    protocol.ProtocolName,
			Version: version,
			Length:  protocol.Constants.Lengths[i],
			Run: func(p *p2p.Peer, rw p2p.MsgReadWriter) error {
				peer := manager.newPeer(int(version), p, rw)
				select {
				case manager.newPeerCh <- peer:
					manager.wg.Add(1)
					defer manager.wg.Done()
					return manager.handle(peer)
				case <-manager.quitSync:
					return p2p.DiscQuitting
				}
			},
			NodeInfo: func() interface{} {
				return manager.NodeInfo()
			},
			PeerInfo: func(id discover.NodeID) interface{} {
				if p := manager.peers.Peer(fmt.Sprintf("%x", id[:8])); p != nil {
					return p.Info()
				}
				return nil
			},
		})
	}
	if len(manager.SubProtocols) == 0 {
		return nil, errIncompatibleConfig
	}
	// Construct the different synchronisation mechanisms
	manager.downloader = downloader.New(mode, chaindb, manager.eventMux, blockchain, nil, manager.removePeer)

	verifyHeader := func(header *types.Header) error {
		return engine.VerifyHeader(blockchain, header, true)
	}
	heighter := func() uint64 {
		return blockchain.CurrentBlock().NumberU64()
	}
	inserter := func(blocks types.Blocks) (int, error) {
		// If fast sync is running, deny importing weird blocks
		if atomic.LoadUint32(&manager.fastSync) == 1 {
			log.Warn("Discarded bad propagated block", "number", blocks[0].Number(), "hash", blocks[0].Hash())
			return 0, nil
		}
		atomic.StoreUint32(&manager.acceptTxs, 1) // Mark initial sync done on any fetcher import
		return manager.blockchain.InsertChain(blocks)
	}
	manager.fetcher = fetcher.New(blockchain.GetBlockByHash, verifyHeader, manager.BroadcastBlock, heighter, inserter, manager.removePeer)

	return manager, nil
}

func (pm *ProtocolManager) removePeer(id string) {
	// Short circuit if the peer was already removed
	peer := pm.peers.Peer(id)
	if peer == nil {
		return
	}
	log.Debug("Removing Kowala peer", "peer", id)

	// Unregister the peer from the downloader and Kowala peer set
	pm.downloader.UnregisterPeer(id)
	if err := pm.peers.Unregister(id); err != nil {
		log.Error("Peer removal failed", "peer", id, "err", err)
	}
	// Hard disconnect at the networking layer
	if peer != nil {
		peer.Peer.Disconnect(p2p.DiscUselessPeer)
	}
}

func (pm *ProtocolManager) Start(maxPeers int) {
	pm.maxPeers = maxPeers

	// broadcast transactions
	pm.txsCh = make(chan core.NewTxsEvent, txChanSize)
	pm.txsSub = pm.txpool.SubscribeNewTxsEvent(pm.txsCh)
	go pm.txBroadcastLoop()

	// broadcast mined blocks
	pm.minedBlockSub = pm.eventMux.Subscribe(core.NewMinedBlockEvent{})
	go pm.minedBroadcastLoop()

	// @TODO (rgeraldes) - verify if this condition makes sense
	if pm.validator != nil {
		// broadcast proposals
		pm.proposalSub = pm.eventMux.Subscribe(core.NewProposalEvent{}, core.NewBlockFragmentEvent{})
		go pm.proposalBroadcastLoop()

		// broadcast votes
		pm.voteSub = pm.eventMux.Subscribe(core.NewVoteEvent{})
		go pm.voteBroadcastLoop()
	}

	// start sync handlers
	go pm.syncer()
	go pm.txsyncLoop()
}

func (pm *ProtocolManager) Stop() {
	log.Info("Stopping Kowala protocol")

	pm.txsSub.Unsubscribe()        // quits txBroadcastLoop
	pm.minedBlockSub.Unsubscribe() // quits blockBroadcastLoop

	if pm.validator != nil {
		pm.proposalSub.Unsubscribe() // quits proposalBroadcastLoop
		pm.voteSub.Unsubscribe()     // quits voteBroadcastLoop
	}

	// Quit the sync loop.
	// After this send has completed, no new peers will be accepted.
	pm.noMorePeers <- struct{}{}

	// Quit fetcher, txsyncLoop.
	close(pm.quitSync)

	// Disconnect existing sessions.
	// This also closes the gate for any new registrations on the peer set.
	// sessions which are already established but not added to pm.peers yet
	// will exit when they try to register.
	pm.peers.Close()

	// Wait for all peer handler goroutines and the loops to come down.
	pm.wg.Wait()

	log.Info("Kowala protocol stopped")
}

func (pm *ProtocolManager) newPeer(pv int, p *p2p.Peer, rw p2p.MsgReadWriter) *peer {
	return newPeer(pv, p, newMeteredMsgWriter(rw))
}

// handle is the callback invoked to manage the life cycle of an eth peer. When
// this function terminates, the peer is disconnected.
func (pm *ProtocolManager) handle(p *peer) error {
	// Ignore maxPeers if this is a trusted peer
	if pm.peers.Len() >= pm.maxPeers && !p.Peer.Info().Network.Trusted {
		return p2p.DiscTooManyPeers
	}
	p.Log().Debug("Kowala peer connected", "name", p.Name())

	// Execute the Kowala handshake
	var (
		genesis     = pm.blockchain.Genesis()
		head        = pm.blockchain.CurrentHeader()
		hash        = head.Hash()
		blockNumber = head.Number
	)
	if err := p.Handshake(pm.networkID, blockNumber, hash, genesis.Hash()); err != nil {
		p.Log().Debug("Kowala handshake failed", "err", err)
		return err
	}
	if rw, ok := p.rw.(*meteredMsgReadWriter); ok {
		rw.Init(p.version)
	}
	// Register the peer locally
	if err := pm.peers.Register(p); err != nil {
		p.Log().Error("Kowala peer registration failed", "err", err)
		return err
	}
	defer pm.removePeer(p.id)

	// Register the peer in the downloader. If the downloader considers it banned, we disconnect
	if err := pm.downloader.RegisterPeer(p.id, p.version, p); err != nil {
		return err
	}
	// Propagate existing transactions. new transactions appearing
	// after this will be sent via broadcasts.
	pm.syncTransactions(p)

	// main loop. handle incoming messages.
	for {
		if err := pm.handleMsg(p); err != nil {
			p.Log().Debug("Kowala message handling failed", "err", err)
			return err
		}
	}
}

// handleMsg is invoked whenever an inbound message is received from a remote
// peer. The remote connection is torn down upon returning any error.
func (pm *ProtocolManager) handleMsg(p *peer) error {
	// Read the next message from the remote peer, and ensure it's fully consumed
	msg, err := p.rw.ReadMsg()
	if err != nil {
		return err
	}
	if msg.Size > protocol.Constants.MaxMsgSize {
		return errResp(ErrMsgTooLarge, "%v > %v", msg.Size, protocol.Constants.MaxMsgSize)
	}
	defer msg.Discard()

	// Handle the message depending on its contents
	switch {
	case msg.Code == StatusMsg:
		// Status messages should never arrive after the handshake
		return errResp(ErrExtraStatusMsg, "uncontrolled status message")

	// Block header query, collect the requested headers and reply
	case msg.Code == GetBlockHeadersMsg:
		// Decode the complex header query
		var query getBlockHeadersData
		if err := msg.Decode(&query); err != nil {
			return errResp(ErrDecode, "%v: %v", msg, err)
		}
		hashMode := query.Origin.Hash != (common.Hash{})
		first := true
		maxNonCanonical := uint64(100)

		// Gather headers until the fetch or network limits is reached
		var (
			bytes   common.StorageSize
			headers []*types.Header
			unknown bool
		)
		for !unknown && len(headers) < int(query.Amount) && bytes < softResponseLimit && len(headers) < downloader.MaxHeaderFetch {
			// Retrieve the next header satisfying the query
			var origin *types.Header
			if hashMode {
				if first {
					first = false
					origin = pm.blockchain.GetHeaderByHash(query.Origin.Hash)
					if origin != nil {
						query.Origin.Number = origin.Number.Uint64()
					}
				} else {
					origin = pm.blockchain.GetHeader(query.Origin.Hash, query.Origin.Number)
				}
			} else {
				origin = pm.blockchain.GetHeaderByNumber(query.Origin.Number)
			}
			if origin == nil {
				break
			}
			headers = append(headers, origin)
			bytes += estHeaderRlpSize

			// Advance to the next header of the query
			switch {
			case hashMode && query.Reverse:
				// Hash based traversal towards the genesis block
				ancestor := query.Skip + 1
				if ancestor == 0 {
					unknown = true
				} else {
					query.Origin.Hash, query.Origin.Number = pm.blockchain.GetAncestor(query.Origin.Hash, query.Origin.Number, ancestor, &maxNonCanonical)
					unknown = (query.Origin.Hash == common.Hash{})
				}
			case hashMode && !query.Reverse:
				// Hash based traversal towards the leaf block
				var (
					current = origin.Number.Uint64()
					next    = current + query.Skip + 1
				)
				if next <= current {
					infos, _ := json.MarshalIndent(p.Peer.Info(), "", "  ")
					p.Log().Warn("GetBlockHeaders skip overflow attack", "current", current, "skip", query.Skip, "next", next, "attacker", infos)
					unknown = true
				} else {
					if header := pm.blockchain.GetHeaderByNumber(next); header != nil {
						nextHash := header.Hash()
						expOldHash, _ := pm.blockchain.GetAncestor(nextHash, next, query.Skip+1, &maxNonCanonical)
						if expOldHash == query.Origin.Hash {
							query.Origin.Hash, query.Origin.Number = nextHash, next
						} else {
							unknown = true
						}
					} else {
						unknown = true
					}
				}
			case query.Reverse:
				// Number based traversal towards the genesis block
				if query.Origin.Number >= query.Skip+1 {
					query.Origin.Number -= query.Skip + 1
				} else {
					unknown = true
				}

			case !query.Reverse:
				// Number based traversal towards the leaf block
				query.Origin.Number += query.Skip + 1
			}
		}
		return p.SendBlockHeaders(headers)

	case msg.Code == BlockHeadersMsg:
		// A batch of headers arrived to one of our previous requests
		var headers []*types.Header
		if err := msg.Decode(&headers); err != nil {
			return errResp(ErrDecode, "msg %v: %v", msg, err)
		}

		filter := len(headers) == 1
		if filter {

			// Irrelevant of the fork checks, send the header to the fetcher just in case
			headers = pm.fetcher.FilterHeaders(p.id, headers, time.Now())
		}
		if len(headers) > 0 || !filter {
			err := pm.downloader.DeliverHeaders(p.id, headers)
			if err != nil {
				log.Debug("Failed to deliver headers", "err", err)
			}
		}

	case msg.Code == GetBlockBodiesMsg:
		// Decode the retrieval message
		msgStream := rlp.NewStream(msg.Payload, uint64(msg.Size))
		if _, err := msgStream.List(); err != nil {
			return err
		}
		// Gather blocks until the fetch or network limits is reached
		var (
			hash   common.Hash
			bytes  int
			bodies []rlp.RawValue
		)
		for bytes < softResponseLimit && len(bodies) < downloader.MaxBlockFetch {
			// Retrieve the hash of the next block
			if err := msgStream.Decode(&hash); err == rlp.EOL {
				break
			} else if err != nil {
				return errResp(ErrDecode, "msg %v: %v", msg, err)
			}
			// Retrieve the requested block body, stopping if enough was found
			if data := pm.blockchain.GetBodyRLP(hash); len(data) != 0 {
				bodies = append(bodies, data)
				bytes += len(data)
			}
		}
		return p.SendBlockBodiesRLP(bodies)

	case msg.Code == BlockBodiesMsg:
		// A batch of block bodies arrived to one of our previous requests
		var request blockBodiesData
		if err := msg.Decode(&request); err != nil {
			return errResp(ErrDecode, "msg %v: %v", msg, err)
		}
		// Deliver them all to the downloader for queuing
		transactions := make([][]*types.Transaction, len(request))
		commits := make([]*types.Commit, len(request))

		for i, body := range request {
			transactions[i] = body.Transactions
			commits[i] = body.Commit
		}
		// Filter out any explicitly requested bodies, deliver the rest to the downloader
		filter := len(transactions) > 0 || len(commits) > 0
		if filter {
			transactions, commits = pm.fetcher.FilterBodies(p.id, transactions, commits, time.Now())
		}
		if len(transactions) > 0 || len(commits) > 0 || !filter {
			err := pm.downloader.DeliverBodies(p.id, transactions, commits)
			if err != nil {
				log.Debug("Failed to deliver bodies", "err", err)
			}
		}

	case msg.Code == GetNodeDataMsg:
		// Decode the retrieval message
		msgStream := rlp.NewStream(msg.Payload, uint64(msg.Size))
		if _, err := msgStream.List(); err != nil {
			return err
		}
		// Gather state data until the fetch or network limits is reached
		var (
			hash  common.Hash
			bytes int
			data  [][]byte
		)
		for bytes < softResponseLimit && len(data) < downloader.MaxStateFetch {
			// Retrieve the hash of the next state entry
			if err := msgStream.Decode(&hash); err == rlp.EOL {
				break
			} else if err != nil {
				return errResp(ErrDecode, "msg %v: %v", msg, err)
			}
			// Retrieve the requested state entry, stopping if enough was found
			if entry, err := pm.blockchain.TrieNode(hash); err == nil {
				data = append(data, entry)
				bytes += len(entry)
			}
		}
		return p.SendNodeData(data)

	case msg.Code == NodeDataMsg:
		// A batch of node state data arrived to one of our previous requests
		var data [][]byte
		if err := msg.Decode(&data); err != nil {
			return errResp(ErrDecode, "msg %v: %v", msg, err)
		}
		// Deliver all to the downloader
		if err := pm.downloader.DeliverNodeData(p.id, data); err != nil {
			log.Debug("Failed to deliver node state data", "err", err)
		}

	case msg.Code == GetReceiptsMsg:
		// Decode the retrieval message
		msgStream := rlp.NewStream(msg.Payload, uint64(msg.Size))
		if _, err := msgStream.List(); err != nil {
			return err
		}
		// Gather state data until the fetch or network limits is reached
		var (
			hash     common.Hash
			bytes    int
			receipts []rlp.RawValue
		)
		for bytes < softResponseLimit && len(receipts) < downloader.MaxReceiptFetch {
			// Retrieve the hash of the next block
			if err := msgStream.Decode(&hash); err == rlp.EOL {
				break
			} else if err != nil {
				return errResp(ErrDecode, "msg %v: %v", msg, err)
			}
			// Retrieve the requested block's receipts, skipping if unknown to us
			results := pm.blockchain.GetReceiptsByHash(hash)
			if results == nil {
				if header := pm.blockchain.GetHeaderByHash(hash); header == nil || header.ReceiptHash != types.EmptyRootHash {
					continue
				}
			}
			// If known, encode and queue for response packet
			if encoded, err := rlp.EncodeToBytes(results); err != nil {
				log.Error("Failed to encode receipt", "err", err)
			} else {
				receipts = append(receipts, encoded)
				bytes += len(encoded)
			}
		}
		return p.SendReceiptsRLP(receipts)

	case msg.Code == ReceiptsMsg:
		// A batch of receipts arrived to one of our previous requests
		var receipts [][]*types.Receipt
		if err := msg.Decode(&receipts); err != nil {
			return errResp(ErrDecode, "msg %v: %v", msg, err)
		}
		// Deliver all to the downloader
		if err := pm.downloader.DeliverReceipts(p.id, receipts); err != nil {
			log.Debug("Failed to deliver receipts", "err", err)
		}

	case msg.Code == NewBlockHashesMsg:
		var announces newBlockHashesData
		if err := msg.Decode(&announces); err != nil {
			return errResp(ErrDecode, "%v: %v", msg, err)
		}
		// Mark the hashes as present at the remote node
		for _, block := range announces {
			p.MarkBlock(block.Hash)
		}
		// Schedule all the unknown hashes for retrieval
		unknown := make(newBlockHashesData, 0, len(announces))
		for _, block := range announces {
			if !pm.blockchain.HasBlock(block.Hash, block.Number) {
				unknown = append(unknown, block)
			}
		}
		for _, block := range unknown {
			pm.fetcher.Notify(p.id, block.Hash, block.Number, time.Now(), p.RequestOneHeader, p.RequestBodies)
		}

	case msg.Code == NewBlockMsg:
		// Retrieve and decode the propagated block
		var request newBlockData
		if err := msg.Decode(&request); err != nil {
			return errResp(ErrDecode, "%v: %v", msg, err)
		}

		block := request.Block
		request.Block.ReceivedAt = msg.ReceivedAt
		request.Block.ReceivedFrom = p

		// Mark the peer as owning the block and schedule it for import
		p.MarkBlock(block.Hash())
		pm.fetcher.Enqueue(p.id, block)

		if _, peerBlockNumber := p.Head(); block.Number().Cmp(peerBlockNumber) > 0 {
			p.SetHead(block.Hash(), block.Number())
			localBlock := pm.blockchain.CurrentBlock()

			// @NOTE (rgeraldes) Schedule a sync if above ours. Note, this will not fire a sync for
			// a gap of a single block
			if block.Number().Cmp(localBlock.Number()) > 0 {
				go pm.synchronise(p)
			}
		}

	case msg.Code == TxMsg:
		// Transactions arrived, make sure we have a valid and fresh chain to handle them
		if atomic.LoadUint32(&pm.acceptTxs) == 0 {
			break
		}
		// Transactions can be processed, parse all of them and deliver to the pool
		var txs []*types.Transaction
		if err := msg.Decode(&txs); err != nil {
			return errResp(ErrDecode, "msg %v: %v", msg, err)
		}
		for i, tx := range txs {
			// Validate and mark the remote transaction
			if tx == nil {
				return errResp(ErrDecode, "transaction %d is nil", i)
			}
			p.MarkTransaction(tx.Hash())
		}
		pm.txpool.AddRemotes(txs)

	case msg.Code == ProposalMsg:
		if !pm.validator.Validating() {
			break
		}

		// Retrieve and decode the propagated proposal
		var proposal types.Proposal
		if err := msg.Decode(&proposal); err != nil {
			return errResp(ErrDecode, "msg %v: %v", msg, err)
		}

		p.MarkProposal(proposal.Hash())

		if err := pm.validator.AddProposal(&proposal); err != nil {
			// ignore
			break
		}

	case msg.Code == VoteMsg:
		if !pm.validator.Validating() {
			break
		}
		// Retrieve and decode the propagated vote
		var vote types.Vote
		if err := msg.Decode(&vote); err != nil {
			return errResp(ErrDecode, "msg %v: %v", msg, err)
		}

		p.MarkVote(vote.Hash())

		if err := pm.validator.AddVote(&vote); err != nil {
			// ignore
			break
		}

	case msg.Code == BlockFragmentMsg:
		if !pm.validator.Validating() {
			break
		}

		// Retrieve and decode the propagated block fragment
		var request blockFragmentData
		if err := msg.Decode(&request); err != nil {
			return errResp(ErrDecode, "msg %v: %v", msg, err)
		}

<<<<<<< HEAD
		p.MarkFragment(request.Data.Proof)
		if err := pm.validator.AddBlockFragment(request.BlockNumber, request.Hash, request.Round, request.Data); err != nil {
=======
		p.MarkBlockFragment(request.Data.Proof)

		if err := pm.validator.AddBlockFragment(request.BlockNumber, request.Round, request.Data); err != nil {
>>>>>>> f50daaff
			log.Error("error while adding a new block fragment", "err", err, "round", request.Round, "block", request.BlockNumber, "fragment", request.Data)
			// ignore
			break
		}

	default:
		return errResp(ErrInvalidMsgCode, "%v", msg.Code)
	}
	return nil
}

// BroadcastBlock will either propagate a block to a subset of it's peers, or
// will only announce it's availability (depending what's requested).
func (pm *ProtocolManager) BroadcastBlock(block *types.Block, propagate bool) {
	hash := block.Hash()
	peers := pm.peers.PeersWithoutBlock(hash)

	// If propagation is requested, send to a subset of the peer
	if propagate {
		// Send the block to a subset of our peers
		transfer := peers[:int(math.Sqrt(float64(len(peers))))]
		for _, peer := range transfer {
			peer.AsyncSendNewBlock(block)
		}
		log.Trace("Propagated block", "hash", hash, "recipients", len(transfer), "duration", common.PrettyDuration(time.Since(block.ReceivedAt)))
		return
	}
	// Otherwise if the block is indeed in out own chain, announce it
	if pm.blockchain.HasBlock(hash, block.NumberU64()) {
		for _, peer := range peers {
			peer.AsyncSendNewBlockHash(block)
		}
		log.Trace("Announced block", "hash", hash, "recipients", len(peers), "duration", common.PrettyDuration(time.Since(block.ReceivedAt)))
	}
}

// BroadcastTxs will propagate a batch of transactions to all peers which are not known to
// already have the given transaction.
func (pm *ProtocolManager) BroadcastTxs(txs types.Transactions) {
	var txset = make(map[*peer]types.Transactions)

	// Broadcast transactions to a batch of peers not knowing about it
	for _, tx := range txs {
		peers := pm.peers.PeersWithoutTx(tx.Hash())
		for _, peer := range peers {
			txset[peer] = append(txset[peer], tx)
		}
		log.Trace("Broadcast transaction", "hash", tx.Hash(), "recipients", len(peers))
	}
	// FIXME include this again: peers = peers[:int(math.Sqrt(float64(len(peers))))]
	for peer, txs := range txset {
		peer.AsyncSendTransactions(txs)
	}
}

// Mined broadcast loop
func (pm *ProtocolManager) minedBroadcastLoop() {
	// automatically stops if unsubscribe
	for obj := range pm.minedBlockSub.Chan() {
		switch ev := obj.Data.(type) {
		case core.NewMinedBlockEvent:
			pm.BroadcastBlock(ev.Block, true)  // First propagate block to peers
			pm.BroadcastBlock(ev.Block, false) // Only then announce to the rest
		}
	}
}

// Proposal broadcast loop
func (pm *ProtocolManager) proposalBroadcastLoop() {
	for obj := range pm.proposalSub.Chan() {
		switch ev := obj.Data.(type) {
		case core.NewProposalEvent:
			for _, peer := range pm.peers.PeersWithoutProposal(ev.Proposal.Hash()) {
				peer.SendNewProposal(ev.Proposal)
			}
		case core.NewBlockFragmentEvent:
<<<<<<< HEAD
			for _, peer := range pm.peers.PeersWithoutFragment(ev.Data.Proof) {
				peer.SendBlockFragment(ev.BlockNumber, ev.BlockHash, ev.Round, ev.Data)
=======
			for _, peer := range pm.peers.PeersWithoutBlockFragment(ev.Data.Proof) {
				peer.SendBlockFragment(ev.BlockNumber, ev.Round, ev.Data)
>>>>>>> f50daaff
			}
		}
	}
}

// Vote broadcast loop
func (pm *ProtocolManager) voteBroadcastLoop() {
	for obj := range pm.voteSub.Chan() {
		switch ev := obj.Data.(type) {
		case core.NewVoteEvent:
			peers := pm.peers.PeersWithoutVote(ev.Vote.Hash())
			for _, peer := range peers {
				peer.SendVote(ev.Vote)
			}
		}
	}
}

func (pm *ProtocolManager) txBroadcastLoop() {
	for {
		select {
		case event := <-pm.txsCh:
			pm.BroadcastTxs(event.Txs)

		// Err() channel will be closed when unsubscribing.
		case <-pm.txsSub.Err():
			return
		}
	}
}

// KowalaNodeInfo represents a short summary of the Kowala sub-protocol metadata known
// about the host peer.
type KowalaNodeInfo struct {
	Network uint64              `json:"network"` // Kowala network ID (1=MainNet, 2=Testnet)
	Genesis common.Hash         `json:"genesis"` // SHA3 hash of the host's genesis block
	Config  *params.ChainConfig `json:"config"`  // Chain configuration for the fork rules
	Head    common.Hash         `json:"head"`    // SHA3 hash of the host's best owned block
}

// NodeInfo retrieves some protocol metadata about the running host node.
func (pm *ProtocolManager) NodeInfo() *KowalaNodeInfo {
	currentBlock := pm.blockchain.CurrentBlock()
	return &KowalaNodeInfo{
		Network: pm.networkID,
		Genesis: pm.blockchain.Genesis().Hash(),
		Config:  pm.blockchain.Config(),
		Head:    currentBlock.Hash(),
	}
}<|MERGE_RESOLUTION|>--- conflicted
+++ resolved
@@ -664,14 +664,9 @@
 			return errResp(ErrDecode, "msg %v: %v", msg, err)
 		}
 
-<<<<<<< HEAD
-		p.MarkFragment(request.Data.Proof)
+		p.MarkBlockFragment(request.Data.Proof)
+
 		if err := pm.validator.AddBlockFragment(request.BlockNumber, request.Hash, request.Round, request.Data); err != nil {
-=======
-		p.MarkBlockFragment(request.Data.Proof)
-
-		if err := pm.validator.AddBlockFragment(request.BlockNumber, request.Round, request.Data); err != nil {
->>>>>>> f50daaff
 			log.Error("error while adding a new block fragment", "err", err, "round", request.Round, "block", request.BlockNumber, "fragment", request.Data)
 			// ignore
 			break
@@ -748,13 +743,8 @@
 				peer.SendNewProposal(ev.Proposal)
 			}
 		case core.NewBlockFragmentEvent:
-<<<<<<< HEAD
-			for _, peer := range pm.peers.PeersWithoutFragment(ev.Data.Proof) {
+			for _, peer := range pm.peers.PeersWithoutBlockFragment(ev.Data.Proof) {
 				peer.SendBlockFragment(ev.BlockNumber, ev.BlockHash, ev.Round, ev.Data)
-=======
-			for _, peer := range pm.peers.PeersWithoutBlockFragment(ev.Data.Proof) {
-				peer.SendBlockFragment(ev.BlockNumber, ev.Round, ev.Data)
->>>>>>> f50daaff
 			}
 		}
 	}
