package validator

import (
	"bytes"
	"fmt"
	"math/big"
	"sync/atomic"
	"time"

	"github.com/kowala-tech/kcoin/client/common"
	"github.com/kowala-tech/kcoin/client/common/tx"
	"github.com/kowala-tech/kcoin/client/core"
	"github.com/kowala-tech/kcoin/client/core/state"
	"github.com/kowala-tech/kcoin/client/core/types"
	"github.com/kowala-tech/kcoin/client/params"

	"github.com/davecgh/go-spew/spew"
)

// work is the proposer current environment and holds all of the current state information
type work struct {
	state    *state.StateDB
	header   *types.Header
	tcount   int
	txs      []*types.Transaction
	receipts []*types.Receipt
}

type stateFn func() stateFn

func (val *validator) genesisNotLoggedInState() stateFn {
	// no need to make a deposit if the block number is 0
	// since these validators will be marked as voters from the start
	if val.isBlockZero() {
		log.Info("Deposit is not necessary for a genesis validator (first block)")
		return val.startValidating
	}
	return val.notLoggedInState
}

func (val *validator) notLoggedInState() stateFn {
	isValidator, err := val.consensus.IsValidator(val.walletAccount.Account().Address)
	if err != nil {
<<<<<<< HEAD
		val.logger.Warn("Failed to verify the voter information", "err", err)
		return nil
	}

	// @NOTE (rgeraldes) - sync was already done at this point and by default the investors will be
	// part of the initial set of validators - no need to make a deposit if the block number is 0
	// since these validators will be marked as voters from the start
	if !isGenesis || (isGenesis && val.chain.CurrentBlock().NumberU64() > 0) {
		chainHeadCh := make(chan core.ChainHeadEvent)
		chainHeadSub := val.chain.SubscribeChainHeadEvent(chainHeadCh)
		defer chainHeadSub.Unsubscribe()

		isValidator, err := val.consensus.IsValidator(val.walletAccount.Account().Address)
		if err != nil {
			val.logger.Crit("Failed to verify if account is already a validator")
=======
		log.Crit("Failed to verify if account is already a validator")
	}

	if !isValidator {
		if err := val.makeDeposit(); err != nil {
			log.Error("Failed to make deposit", "err", err)
			return nil
>>>>>>> 6853ec6c
		}
	}

<<<<<<< HEAD
		if !isValidator {
			txHash, err := val.consensus.Join(val.walletAccount, val.deposit)
			if err != nil {
				val.logger.Error("Error joining validators network", "err", err)
				return nil
			}
			val.logger.Info("Waiting confirmation to participate in the consensus")

			receipt, err := tx.WaitMinedWithTimeout(val.backend, txHash, txConfirmationTimeout)
			if err != nil {
				val.logger.Crit("Failed to verify the voter registration", "err", err)
			}
			if receipt.Status == types.ReceiptStatusFailed {
				val.logger.Crit("Failed to register the validator - receipt status failed")
			}
		}

	} else {
		isVoter, err := val.consensus.IsValidator(val.walletAccount.Account().Address)
		if err != nil {
			val.logger.Crit("Failed to verify the voter information", "err", err)
			return nil
		}
		if !isVoter {
			val.logger.Crit("Invalid genesis - genesis validator needs to be registered as a voter", "address", val.walletAccount.Account().Address)
		}

		val.logger.Info("Deposit is not necessary for a genesis validator (first block)")
=======
	return val.startValidating
}

func (val *validator) makeDeposit() error {
	txHash, err := val.consensus.Join(val.walletAccount, val.deposit)
	if err != nil {
		log.Error("Error joining validators network", "err", err)
		return nil
	}
	log.Info("Waiting confirmation to participate in the consensus")

	receipt, err := tx.WaitMinedWithTimeout(val.backend, txHash, txConfirmationTimeout)
	if err != nil {
		log.Crit("Failed to verify the voter registration", "err", err)
	}
	if receipt.Status == types.ReceiptStatusFailed {
		log.Crit("Failed to register the validator - receipt status failed")
>>>>>>> 6853ec6c
	}
	return nil
}

<<<<<<< HEAD
	val.logger.Info("Starting validation operation")
=======
func (val *validator) startValidating() stateFn {
	log.Info("Starting validation operation")
>>>>>>> 6853ec6c
	atomic.StoreInt32(&val.validating, 1)

	val.logger.Info("Voter has been accepted in the election", "enode", val.walletAccount.Account().Address.String())
	val.restoreLastCommit()

	return val.newElectionState
}

func (val *validator) isBlockZero() bool {
	return val.chain.CurrentBlock().NumberU64() == 0
}

func (val *validator) newElectionState() stateFn {
	val.logger.Info("Starting a new election")
	// update state machine based on current state
	if err := val.init(); err != nil {
		return nil
	}

	<-time.NewTimer(val.start.Sub(time.Now())).C

	// @NOTE (rgeraldes) - wait for txs - sync genesis validators, round zero for the first block only.
	if val.blockNumber.Cmp(big.NewInt(1)) == 0 {
		numTxs, _ := val.backend.TxPool().Stats() //
		if val.round == 0 && numTxs == 0 {
			val.logger.Info("Waiting for a TX")
			txCh := make(chan core.NewTxsEvent)
			txSub := val.backend.TxPool().SubscribeNewTxsEvent(txCh)
			defer txSub.Unsubscribe()
			<-txCh
		}
	}

	return val.newRoundState
}

func (val *validator) newRoundState() stateFn {
	val.logger.Info("Starting a new voting round", "start time", val.start, "block number", val.blockNumber, "round", val.round)

	val.voters.NextProposer()

	if val.round != 0 {
		val.round++
		val.proposal = nil
		val.block = nil
		val.blockFragments = nil

		parent := val.chain.CurrentBlock()
		val.makeCurrent(parent)
	}

	return val.newProposalState
}

func (val *validator) newProposalState() stateFn {
	proposer := val.voters.NextProposer()
	if proposer.Address() == val.walletAccount.Account().Address {
		val.logger.Info("Proposing a new block")
		val.propose()
	} else {
		val.logger.Info("Waiting for the proposal", "addr", proposer.Address())
		val.waitForProposal()
	}
	return val.preVoteState
}

func (val *validator) waitForProposal() {
	timeout := time.Duration(params.ProposeDuration+val.round*params.ProposeDeltaDuration) * time.Millisecond
	select {
	case block := <-val.blockCh:
		val.block = block
		val.logger.Info("Received the block", "hash", val.block.Hash())
	case <-time.After(timeout):
		val.logger.Info("Timeout expired", "duration", timeout)
	}
}

func (val *validator) preVoteState() stateFn {
	val.logger.Info("Pre vote sub-election")
	val.preVote()

	return val.preVoteWaitState
}

func (val *validator) preVoteWaitState() stateFn {
	val.logger.Info("Waiting for a majority in the pre-vote sub-election")
	timeout := time.Duration(params.PreVoteDuration+val.round*params.PreVoteDeltaDuration) * time.Millisecond

	select {
	case <-val.majority.Chan():
		val.logger.Info("There's a majority in the pre-vote sub-election!")
		// fixme shall we do something here with current stateDB?
	case <-time.After(timeout):
		val.logger.Info("Timeout expired", "duration", timeout)
	}

	return val.preCommitState
}

func (val *validator) preCommitState() stateFn {
	val.logger.Info("Pre commit sub-election")
	val.preCommit()

	return val.preCommitWaitState
}

func (val *validator) preCommitWaitState() stateFn {
	val.logger.Info("Waiting for a majority in the pre-commit sub-election")
	timeout := time.Duration(params.PreCommitDuration+val.round+params.PreCommitDeltaDuration) * time.Millisecond
	defer val.majority.Unsubscribe()

	select {
	case event := <-val.majority.Chan():
		val.logger.Info("There's a majority in the pre-commit sub-election!", "event", spew.Sdump(event))
		if val.block == nil || bytes.Equal(val.block.Hash().Bytes(), common.Hash{}.Bytes()) {
			val.logger.Debug("No one block wins!")
			return val.newRoundState
		}
		return val.commitState
	case <-time.After(timeout):
		val.logger.Info("Timeout expired", "duration", timeout)
		return val.newRoundState
	}
}

func (val *validator) commitState() stateFn {
	val.logger.Info("Commit state")

	blockHash := val.block.Hash()

	// update block hash since it is now available and not when
	// the receipt/log of individual transactions were created
	for _, r := range val.work.receipts {
		for _, l := range r.Logs {
			l.BlockHash = blockHash
		}
	}
	for _, log := range val.work.state.Logs() {
		log.BlockHash = blockHash
	}

	_, err := val.chain.WriteBlockWithState(val.block, val.work.receipts, val.work.state)
	if err != nil {
		val.logger.Error("Failed writing block to chain", "err", err)
		return nil
	}

	// Broadcast the block and announce chain insertion event
	go val.eventMux.Post(core.NewMinedBlockEvent{Block: val.block})
	var (
		events []interface{}
		logs   = val.work.state.Logs()
	)
	events = append(events, core.ChainEvent{Block: val.block, Hash: val.block.Hash(), Logs: logs})
	events = append(events, core.ChainHeadEvent{Block: val.block})
	val.chain.PostChainEvents(events, logs)

	// election state updates
	val.commitRound = int(val.round)

	voter, err := val.consensus.IsValidator(val.walletAccount.Account().Address)
	if err != nil {
		val.logger.Crit("Failed to verify if the validator is a voter", "err", err)
	}
	if !voter {
		val.logger.Info(fmt.Sprintf("Logging out. Account %q is not a validator", val.walletAccount.Account().Address.String()))
		return val.loggedOutState
	}

	return val.newElectionState
}

func (val *validator) loggedOutState() stateFn {
	val.logger.Info("Logged out")

	atomic.StoreInt32(&val.validating, 0)

	return nil
}<|MERGE_RESOLUTION|>--- conflicted
+++ resolved
@@ -32,7 +32,7 @@
 	// no need to make a deposit if the block number is 0
 	// since these validators will be marked as voters from the start
 	if val.isBlockZero() {
-		log.Info("Deposit is not necessary for a genesis validator (first block)")
+		val.logger.Info("Deposit is not necessary for a genesis validator (first block)")
 		return val.startValidating
 	}
 	return val.notLoggedInState
@@ -41,92 +41,39 @@
 func (val *validator) notLoggedInState() stateFn {
 	isValidator, err := val.consensus.IsValidator(val.walletAccount.Account().Address)
 	if err != nil {
-<<<<<<< HEAD
-		val.logger.Warn("Failed to verify the voter information", "err", err)
-		return nil
-	}
-
-	// @NOTE (rgeraldes) - sync was already done at this point and by default the investors will be
-	// part of the initial set of validators - no need to make a deposit if the block number is 0
-	// since these validators will be marked as voters from the start
-	if !isGenesis || (isGenesis && val.chain.CurrentBlock().NumberU64() > 0) {
-		chainHeadCh := make(chan core.ChainHeadEvent)
-		chainHeadSub := val.chain.SubscribeChainHeadEvent(chainHeadCh)
-		defer chainHeadSub.Unsubscribe()
-
-		isValidator, err := val.consensus.IsValidator(val.walletAccount.Account().Address)
-		if err != nil {
-			val.logger.Crit("Failed to verify if account is already a validator")
-=======
-		log.Crit("Failed to verify if account is already a validator")
+		val.logger.Crit("Failed to verify if account is already a validator")
 	}
 
 	if !isValidator {
 		if err := val.makeDeposit(); err != nil {
-			log.Error("Failed to make deposit", "err", err)
+			val.logger.Error("Failed to make deposit", "err", err)
 			return nil
->>>>>>> 6853ec6c
-		}
-	}
-
-<<<<<<< HEAD
-		if !isValidator {
-			txHash, err := val.consensus.Join(val.walletAccount, val.deposit)
-			if err != nil {
-				val.logger.Error("Error joining validators network", "err", err)
-				return nil
-			}
-			val.logger.Info("Waiting confirmation to participate in the consensus")
-
-			receipt, err := tx.WaitMinedWithTimeout(val.backend, txHash, txConfirmationTimeout)
-			if err != nil {
-				val.logger.Crit("Failed to verify the voter registration", "err", err)
-			}
-			if receipt.Status == types.ReceiptStatusFailed {
-				val.logger.Crit("Failed to register the validator - receipt status failed")
-			}
-		}
-
-	} else {
-		isVoter, err := val.consensus.IsValidator(val.walletAccount.Account().Address)
-		if err != nil {
-			val.logger.Crit("Failed to verify the voter information", "err", err)
-			return nil
-		}
-		if !isVoter {
-			val.logger.Crit("Invalid genesis - genesis validator needs to be registered as a voter", "address", val.walletAccount.Account().Address)
-		}
-
-		val.logger.Info("Deposit is not necessary for a genesis validator (first block)")
-=======
+		}
+	}
+
 	return val.startValidating
 }
 
 func (val *validator) makeDeposit() error {
 	txHash, err := val.consensus.Join(val.walletAccount, val.deposit)
 	if err != nil {
-		log.Error("Error joining validators network", "err", err)
+		val.logger.Error("Error joining validators network", "err", err)
 		return nil
 	}
-	log.Info("Waiting confirmation to participate in the consensus")
+	val.logger.Info("Waiting confirmation to participate in the consensus")
 
 	receipt, err := tx.WaitMinedWithTimeout(val.backend, txHash, txConfirmationTimeout)
 	if err != nil {
-		log.Crit("Failed to verify the voter registration", "err", err)
+		val.logger.Crit("Failed to verify the voter registration", "err", err)
 	}
 	if receipt.Status == types.ReceiptStatusFailed {
-		log.Crit("Failed to register the validator - receipt status failed")
->>>>>>> 6853ec6c
+		val.logger.Crit("Failed to register the validator - receipt status failed")
 	}
 	return nil
 }
 
-<<<<<<< HEAD
+func (val *validator) startValidating() stateFn {
 	val.logger.Info("Starting validation operation")
-=======
-func (val *validator) startValidating() stateFn {
-	log.Info("Starting validation operation")
->>>>>>> 6853ec6c
 	atomic.StoreInt32(&val.validating, 1)
 
 	val.logger.Info("Voter has been accepted in the election", "enode", val.walletAccount.Account().Address.String())
