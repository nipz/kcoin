package impl

import (
	"encoding/json"
	"fmt"
	"regexp"
	"strconv"
	"strings"
	"sync"
	"time"

	"github.com/kowala-tech/kcoin/client/accounts"
	"github.com/kowala-tech/kcoin/client/common"
	"github.com/kowala-tech/kcoin/client/kcoinclient"
	"github.com/kowala-tech/kcoin/client/knode/genesis"
	"github.com/kowala-tech/kcoin/e2e/cluster"
)

var (
	enodeSecretRegexp = regexp.MustCompile(`enode://([a-f0-9]*)@`)
	genesisMtx        sync.Mutex
)

func (ctx *Context) DeleteCluster() error {
	return ctx.nodeRunner.StopAll()
}

func (ctx *Context) GenesisSetMultisigRequiredSignatures(req int) error {
	ctx.genesisOptions.requiredGovernanceConfirmations = uint64(req)
	return nil
}

func (ctx *Context) RunCluster() error {
	if err := ctx.initCluster(); err != nil {
		return err
	}

	if err := ctx.nodeRunner.StopAll(); err != nil {
		return err
	}

	if err := ctx.runNodes(); err != nil {
		return err
	}

	return nil
}

func (ctx *Context) initCluster() error {
	var err error

	nodeRunnerOpts := &cluster.NewNodeRunnerOpts{
		Prefix:       fmt.Sprintf("%v-%03d", ctx.Name, ctx.GetScenarioNumber()),
		LogsToStdout: ctx.logsToStdout,
	}
	if !ctx.logsToStdout {
		logsDir := "./logs"

		if err := ctx.initLogs(logsDir); err != nil {
			return err
		}
		nodeRunnerOpts.LogsDir = logsDir
	}

	if ctx.nodeRunner, err = cluster.NewDockerNodeRunner(nodeRunnerOpts); err != nil {
		return err
	}

	if err := ctx.generateAccounts(); err != nil {
		return err
	}

	if err := ctx.buildGenesis(); err != nil {
		return err
	}
	return nil
}

var initLogsOnce sync.Once

func (ctx *Context) initLogs(logsDir string) error {
	var err error
	initLogsOnce.Do(func() {
		err = createDir(logsDir)
		if err != nil {
			return
		}
		err = clearDir(logsDir)
	})

	return err
}

func (ctx *Context) runNodes() error {
	if err := ctx.runBootnode(); err != nil {
		return err
	}

	if err := ctx.runGenesisValidator(); err != nil {
		return err
	}

	if err := ctx.triggerGenesisValidation(); err != nil {
		return err
	}

	if err := ctx.runRpc(); err != nil {
		return err
	}

	return nil
}

func (ctx *Context) generateAccounts() error {
	kusdSeederAccount, err := ctx.newAccount()
	if err != nil {
		return err
	}
	ctx.kusdSeederAccount = *kusdSeederAccount

	mtokensSeederAccount, err := ctx.newAccount()
	if err != nil {
		return err
	}
	ctx.mtokensSeederAccount = *mtokensSeederAccount

	ctx.mtokensGovernanceAccounts = []accounts.Account{*mtokensSeederAccount}
	for i := 0; i < 2; i++ {
		mtokensGovernanceAccount, err := ctx.newAccount()
		if err != nil {
			return err
		}
		ctx.mtokensGovernanceAccounts = append(ctx.mtokensGovernanceAccounts, *mtokensGovernanceAccount)
	}

	genesisValidatorAccount, err := ctx.newAccount()
	if err != nil {
		return err
	}
	ctx.genesisValidatorAccount = *genesisValidatorAccount

	return nil
}

const AccountPass = "test"

func (ctx *Context) newAccount() (*accounts.Account, error) {
	acc, err := ctx.AccountsStorage.NewAccount(AccountPass)
	if err != nil {
		return nil, err
	}

	if err := ctx.AccountsStorage.Unlock(acc, AccountPass); err != nil {
		return nil, err
	}
	return &acc, nil
}

var initImagesOnce sync.Once

func (ctx *Context) runBootnode() error {
	bootnode, err := cluster.BootnodeSpec(ctx.nodeSuffix)
	if err != nil {
		return err
	}

	if err := ctx.nodeRunner.Run(bootnode); err != nil {
		return err
	}
	err = common.WaitFor("fetching bootnode enode", 1*time.Second, 20*time.Second, func() error {
		bootnodeStdout, err := ctx.nodeRunner.Log(bootnode.ID)
		if err != nil {
			return err
		}

		found := enodeSecretRegexp.FindStringSubmatch(bootnodeStdout)
		if len(found) != 2 {
			return fmt.Errorf("can't start a bootnode %q", bootnodeStdout)
		}

		enodeSecret := found[1]
		bootnodeIP, err := ctx.nodeRunner.IP(bootnode.ID)
		if err != nil {
			return err
		}
		ctx.bootnode = fmt.Sprintf("enode://%v@%v:33445", enodeSecret, bootnodeIP)

		return nil
	})

	if err != nil {
		return err
	}
	return nil
}

func (ctx *Context) runGenesisValidator() error {
	spec := cluster.NewKcoinNodeBuilder().
		WithBootnode(ctx.bootnode).
		WithLogLevel(4).
		WithID("genesis-validator-"+ctx.nodeSuffix).
		WithSyncMode("full").
		WithNetworkId(ctx.chainID.String()).
		WithGenesis(ctx.genesis).
		WithCoinbase(ctx.genesisValidatorAccount).
		WithAccount(ctx.AccountsStorage, ctx.genesisValidatorAccount).
		WithValidation().
		NodeSpec()

	if err := ctx.nodeRunner.Run(spec); err != nil {
		return err
	}

	ctx.genesisValidatorNodeID = spec.ID

	return nil
}

func (ctx *Context) runRpc() error {
	if ctx.rpcPort == 0 {
		ctx.rpcPort = 8080 + portCounter.Get()
	}

	spec := cluster.NewKcoinNodeBuilder().
		WithBootnode(ctx.bootnode).
		WithLogLevel(6).
		WithID("rpc-"+ctx.nodeSuffix).
		WithSyncMode("full").
		WithNetworkId(ctx.chainID.String()).
		WithGenesis(ctx.genesis).
		WithCoinbase(ctx.kusdSeederAccount).
		WithAccount(ctx.AccountsStorage, ctx.kusdSeederAccount).
		WithAccount(ctx.AccountsStorage, ctx.mtokensSeederAccount).
		WithRpc(ctx.rpcPort).
		NodeSpec()

	if err := ctx.nodeRunner.Run(spec); err != nil {
		return err
	}

	rpcAddr := fmt.Sprintf("http://%v:%v", ctx.nodeRunner.HostIP(), ctx.rpcPort)
	client, err := kcoinclient.Dial(rpcAddr)
	if err != nil {
		return err
	}

	ctx.client = client
	ctx.rpcNodeID = spec.ID
	return nil
}

func (ctx *Context) triggerGenesisValidation() error {
	command := fmt.Sprintf(`
		personal.unlockAccount(eth.coinbase, "%s");
		eth.sendTransaction({from:eth.coinbase,to: "%v",value: 1})
	`, AccountPass, ctx.kusdSeederAccount.Address.Hex())
	_, err := ctx.nodeRunner.Exec(ctx.genesisValidatorNodeID, cluster.KcoinExecCommand(command))
	if err != nil {
		return err
	}

	return common.WaitFor("validation starts", 2*time.Second, 20*time.Second, func() error {
		res, err := ctx.nodeRunner.Exec(ctx.genesisValidatorNodeID, cluster.KcoinExecCommand("eth.blockNumber"))
		if err != nil {
			return err
		}

		parsed, err := strconv.Atoi(strings.TrimSpace(res.StdOut))
		if err != nil {
			return err
		}

		if parsed <= 0 {
			return fmt.Errorf("can't start validation %q", res.StdOut)
		}

		return nil
	})
}

func (ctx *Context) buildGenesis() error {
	genesisMtx.Lock()
	defer genesisMtx.Unlock()

	genesisValidatorAddr := ctx.genesisValidatorAccount.Address.Hex()
	baseDeposit := uint64(1)

	newGenesis, err := genesis.Generate(genesis.Options{
		Network:     genesis.TestNetwork,
		BlockNumber: 0,
		ExtraData:   "Kowala's first block",
		SystemVars: &genesis.SystemVarsOpts{
			InitialPrice: 1,
		},
		Consensus: &genesis.ConsensusOpts{
			Engine:           genesis.KonsensusConsensus,
			MaxNumValidators: 10,
			FreezePeriod:     5,
			BaseDeposit:      baseDeposit,
			Validators: []genesis.Validator{{
				Address: genesisValidatorAddr,
				Deposit: baseDeposit,
			}},
			MiningToken: &genesis.MiningTokenOpts{
				Name:     "mUSD",
				Symbol:   "mUSD",
				Cap:      100000,
				Decimals: 18,
				Holders:  ctx.getMTokenHolders(baseDeposit, genesisValidatorAddr),
			},
		},
		Governance: &genesis.GovernanceOpts{
			Origin:           "0xFF9DFBD395cD1C4a4F23C16aa8a5c44109Bc17DF",
			Governors:        ctx.getGovernors(),
			NumConfirmations: ctx.genesisOptions.requiredGovernanceConfirmations,
		},
		StabilityContract: &genesis.StabilityContractOpts{
			MinDeposit: 50,
		},
		DataFeedSystem: &genesis.DataFeedSystemOpts{
			MaxNumOracles: 10,
<<<<<<< HEAD
=======
			Price: genesis.PriceOpts{
				SyncFrequency: 600,
				UpdatePeriod:  30,
			},
>>>>>>> 0a09529f
		},
		PrefundedAccounts: ctx.getPrefundedAccounts(baseDeposit, []genesis.PrefundedAccount{
			{
				Address: ctx.genesisValidatorAccount.Address.Hex(),
				Balance: baseDeposit * 100,
			},
			{
				Address: "0x259be75d96876f2ada3d202722523e9cd4dd917d",
				Balance: baseDeposit * 100,
			},
			{
				Address: ctx.kusdSeederAccount.Address.Hex(),
				Balance: baseDeposit * 10000,
			},
		}...),
	})
	if err != nil {
		return err
	}

	rawJson, err := json.Marshal(newGenesis)
	if err != nil {
		return err
	}
	ctx.genesis = rawJson

	return nil
}

func (ctx *Context) getMTokenHolders(baseDeposit uint64, genesisValidatorAddr string) []genesis.TokenHolder {
	holders := []genesis.TokenHolder{
		{
			Address:   genesisValidatorAddr,
			NumTokens: baseDeposit * 100,
		},
	}

	for _, acc := range ctx.mtokensGovernanceAccounts {
		holders = append(holders, genesis.TokenHolder{
			Address:   acc.Address.String(),
			NumTokens: baseDeposit * 100,
		})
	}

	return holders
}

func (ctx *Context) getGovernors() []string {
	var governors []string

	for _, acc := range ctx.mtokensGovernanceAccounts {
		governors = append(governors, acc.Address.Hex())
	}

	return governors
}

func (ctx *Context) getPrefundedAccounts(baseDeposit uint64, accs ...genesis.PrefundedAccount) []genesis.PrefundedAccount {
	var governors []genesis.PrefundedAccount

	for _, acc := range ctx.mtokensGovernanceAccounts {
		governors = append(governors, genesis.PrefundedAccount{
			Address: acc.Address.Hex(),
			Balance: baseDeposit * 10000,
		})
	}

	return append(governors, accs...)
}<|MERGE_RESOLUTION|>--- conflicted
+++ resolved
@@ -319,13 +319,6 @@
 		},
 		DataFeedSystem: &genesis.DataFeedSystemOpts{
 			MaxNumOracles: 10,
-<<<<<<< HEAD
-=======
-			Price: genesis.PriceOpts{
-				SyncFrequency: 600,
-				UpdatePeriod:  30,
-			},
->>>>>>> 0a09529f
 		},
 		PrefundedAccounts: ctx.getPrefundedAccounts(baseDeposit, []genesis.PrefundedAccount{
 			{
