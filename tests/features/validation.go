--- conflicted
+++ resolved
@@ -12,7 +12,6 @@
 	"github.com/kowala-tech/kcoin/cluster"
 	"github.com/kowala-tech/kcoin/common"
 	"github.com/kowala-tech/kcoin/log"
-	"github.com/kowala-tech/kcoin/common"
 )
 
 type ValidationContext struct {
@@ -160,11 +159,7 @@
 }
 
 func (ctx *ValidationContext) MyNodeShouldBeNotBeAValidator() error {
-<<<<<<< HEAD
-	res, err := ctx.globalCtx.nodeRunner.Exec(ctx.nodeID, isRunningCommand())
-=======
 	res, err := ctx.globalCtx.nodeRunner.Exec(ctx.nodeID(), isRunningCommand())
->>>>>>> 87e92e1a
 	if err != nil {
 		log.Debug(res.StdOut)
 		return err
@@ -198,23 +193,6 @@
 	return cluster.KcoinExecCommand("eth.blockNumber > 0 && eth.syncing == false")
 }
 
-func (ctx *ValidationContext) MyNodeIsAlreadySynchronised() error {
-	res, err := ctx.globalCtx.nodeRunner.Exec(ctx.nodeID, isSyncedCommand())
-	if err != nil {
-		log.Debug(res.StdOut)
-		return err
-	}
-	if strings.TrimSpace(res.StdOut) != "true" {
-		log.Debug(res.StdOut)
-		return errors.New("node is not synced")
-	}
-	return nil
-}
-
-func isSyncedCommand() []string {
-	return cluster.KcoinExecCommand("eth.blockNumber > 0 && eth.syncing == false")
-}
-
 func setDeposit(kcoin int64) []string {
 	return cluster.KcoinExecCommand(fmt.Sprintf("validator.setDeposit(%d)", toWei(kcoin)))
 }
