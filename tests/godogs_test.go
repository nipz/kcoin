package tests

import (
	"math/big"

	"github.com/DATA-DOG/godog"
	"github.com/kowala-tech/kcoin/tests/features"
	"log"
)

var (
	chainID = big.NewInt(519374298533)
)

func FeatureContext(s *godog.Suite) {
	context := features.NewTestContext(chainID)

	s.BeforeSuite(func() {
		if err := context.PrepareCluster(); err != nil {
			log.Fatal(err)
		}
	})

	s.AfterSuite(func() {
		if err := context.DeleteCluster(); err != nil {
			log.Fatal(err)
		}
	})

	s.BeforeScenario(func(interface{}) {
		context.Reset()
	})

	// Creating accounts
	s.Step(`^I have the following accounts:$`, context.IHaveTheFollowingAccounts)
	s.Step(`^I created an account with password '(\w+)'$`, context.ICreatedAnAccountWithPassword)

	// Unlocking accounts
	s.Step(`^I unlock the account (\w+) with password '(\w+)'$`, context.IUnlockAccountWithPassword)
	s.Step(`^I try to unlock the account (\w+) with password '(\w+)'$`, context.ITryUnlockAccountWithPassword)
	s.Step(`^I try to unlock my account with password '(\w+)'$`, context.ITryUnlockMyAccountWithPassword)

	s.Step(`^I should get my account unlocked$`, context.IGotAccountUnlocked)
	s.Step(`^I should get an error unlocking the account$`, context.IGotErrorUnlocking)

	// Transactions
	s.Step(`^I transfer (\d+) kcoins? from (\w+) to (\w+)$`, context.ITransferKUSD)
	s.Step(`^I try to transfer (\d+) kcoins? from (\w+) to (\w+)$`, context.ITryTransferKUSD)
	s.Step(`^the transaction should fail$`, context.LastTransactionFailed)

	// Balances
	s.Step(`^the balance of (\w+) should be (\d+) kcoins?$`, context.TheBalanceIsExactly)
	s.Step(`^the balance of (\w+) should be around (\d+) kcoins?$`, context.TheBalanceIsAround)
<<<<<<< HEAD
	s.Step(`^the transaction should fail$`, context.LastTransactionFailed)

	// validator
	s.Step(`^I start validator with (\d+) deposit$`, context.IStartTheValidator)
	s.Step(`^I should be a validator$`, context.IShouldBeAValidator)
	s.Step(`^I have my node running$`, context.IHaveMyNodeRunning)
	s.Step(`^I have an account in my node$`, context.IHaveAnAccountInMyNode)
=======

	// Nodes
	s.Step(`^I start a new node$`, context.IStartANewNode)
	s.Step(`^My node should sync with the network$`, context.MyNodeShouldSyncWithTheNetwork)
	s.Step(`^My node is already synchronised$`, context.MyNodeIsAlreadySynchronised)
	s.Step(`^I disconnect my node for (\d+) blocks and reconnect it$`, context.IDisconnectMyNodeForBlocksAndReconnectIt)
	s.Step(`^I start a new node with a different network ID$`, context.IStartANewNodeWithADifferentNetworkID)
	s.Step(`^My node should not sync with the network$`, context.MyNodeShouldNotSyncWithTheNetwork)
	s.Step(`^I start a new node with a different chain ID$`, context.IStartANewNodeWithADifferentChainID)
	s.Step(`^I start validator with (\d+) deposit and coinbase A$`, context.IStartValidatorWithDepositAndCoinbaseA)
	s.Step(`^I should be a validator$`, context.IShouldBeAValidator)

	// Validation
	s.Step(`^I stop validation$`, context.IStopValidation)
	s.Step(`^I wait for the unbonding period to be over$`, context.IWaitForTheUnbondingPeriodToBeOver)
	s.Step(`^I should not be a validator$`, context.IShouldNotBeAValidator)
>>>>>>> 7722c5b2
}<|MERGE_RESOLUTION|>--- conflicted
+++ resolved
@@ -51,7 +51,6 @@
 	// Balances
 	s.Step(`^the balance of (\w+) should be (\d+) kcoins?$`, context.TheBalanceIsExactly)
 	s.Step(`^the balance of (\w+) should be around (\d+) kcoins?$`, context.TheBalanceIsAround)
-<<<<<<< HEAD
 	s.Step(`^the transaction should fail$`, context.LastTransactionFailed)
 
 	// validator
@@ -59,7 +58,6 @@
 	s.Step(`^I should be a validator$`, context.IShouldBeAValidator)
 	s.Step(`^I have my node running$`, context.IHaveMyNodeRunning)
 	s.Step(`^I have an account in my node$`, context.IHaveAnAccountInMyNode)
-=======
 
 	// Nodes
 	s.Step(`^I start a new node$`, context.IStartANewNode)
@@ -76,5 +74,4 @@
 	s.Step(`^I stop validation$`, context.IStopValidation)
 	s.Step(`^I wait for the unbonding period to be over$`, context.IWaitForTheUnbondingPeriodToBeOver)
 	s.Step(`^I should not be a validator$`, context.IShouldNotBeAValidator)
->>>>>>> 7722c5b2
 }